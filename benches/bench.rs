--- conflicted
+++ resolved
@@ -10,25 +10,19 @@
 use autohash::wrappers::{AutoHashed, MemoHashed};
 use autohash::{AutoHash, AutoHashMap};
 use hashbrown::HashMap;
-<<<<<<< HEAD
 use paste::paste;
 use std::collections::hash_map::DefaultHasher;
 use std::hash::BuildHasherDefault;
+use std::sync::atomic::{self, AtomicUsize};
 use test::{black_box, Bencher};
-=======
-use std::{
-    collections::hash_map::RandomState,
-    sync::atomic::{self, AtomicUsize},
-};
->>>>>>> 8bee6b8a
 
 const SIZE: usize = 1000;
 
-type AutoHashedMap<H> = AutoHashMap<AutoHashed<usize, H>, usize>;
-type MemoHashedMap<H> = AutoHashMap<MemoHashed<usize, H>, usize>;
-type UsizeHashMap = AutoHashMap<UsizeHash, usize>;
-
-type HashbrownMap<H> = HashMap<usize, usize, BuildHasherDefault<H>>;
+type AutoHashedMap<H> = AutoHashMap<AutoHashed<usize, H>, DropType>;
+type MemoHashedMap<H> = AutoHashMap<MemoHashed<usize, H>, DropType>;
+type UsizeHashMap = AutoHashMap<UsizeHash, DropType>;
+
+type HashbrownMap<H> = HashMap<usize, DropType, BuildHasherDefault<H>>;
 
 #[derive(Clone, Copy, PartialEq, Eq)]
 pub struct UsizeHash(usize);
@@ -110,11 +104,7 @@
             b.iter(|| {
                 m.clear();
                 for i in ($keydist).take(SIZE) {
-<<<<<<< HEAD
-                    m.insert(i.into(), i);
-=======
-                    m.insert(i, DropType(i));
->>>>>>> 8bee6b8a
+                    m.insert(i.into(), DropType(i));
                 }
                 black_box(&mut m);
             });
@@ -131,7 +121,7 @@
             b.iter(|| {
                 let mut m: $maptype = Default::default();
                 for i in ($keydist).take(SIZE) {
-                    m.insert(i.into(), i);
+                    m.insert(i.into(), DropType(i));
                 }
                 black_box(m);
             })
@@ -146,11 +136,7 @@
         fn $name(b: &mut Bencher) {
             let mut base: $maptype = Default::default();
             for i in ($keydist).take(SIZE) {
-<<<<<<< HEAD
-                base.insert(i.into(), i);
-=======
-                base.insert(i, DropType(i));
->>>>>>> 8bee6b8a
+                base.insert(i.into(), DropType(i));
             }
             let skip = $keydist.skip(SIZE);
             b.iter(|| {
@@ -160,13 +146,8 @@
                 // While keeping the size constant,
                 // replace the first keydist with the second.
                 for (add, remove) in (&mut add_iter).zip(&mut remove_iter).take(SIZE) {
-<<<<<<< HEAD
-                    m.insert(add.into(), add);
+                    m.insert(add.into(), DropType(add));
                     black_box(m.remove(&remove.into()));
-=======
-                    m.insert(add, DropType(add));
-                    black_box(m.remove(&remove));
->>>>>>> 8bee6b8a
                 }
                 black_box(m);
             });
@@ -182,11 +163,7 @@
         fn $name(b: &mut Bencher) {
             let mut m: $maptype = Default::default();
             for i in $keydist.take(SIZE) {
-<<<<<<< HEAD
-                m.insert(i.into(), i);
-=======
-                m.insert(i, DropType(i));
->>>>>>> 8bee6b8a
+                m.insert(i.into(), DropType(i));
             }
 
             b.iter(|| {
@@ -207,11 +184,7 @@
             let mut m: $maptype = Default::default();
             let mut iter = $keydist;
             for i in (&mut iter).take(SIZE) {
-<<<<<<< HEAD
-                m.insert(i.into(), i);
-=======
-                m.insert(i, DropType(i));
->>>>>>> 8bee6b8a
+                m.insert(i.into(), DropType(i));
             }
 
             b.iter(|| {
@@ -230,11 +203,7 @@
         fn $name(b: &mut Bencher) {
             let mut m: $maptype = Default::default();
             for i in ($keydist).take(SIZE) {
-<<<<<<< HEAD
-                m.insert(i.into(), i);
-=======
-                m.insert(i, DropType(i));
->>>>>>> 8bee6b8a
+                m.insert(i.into(), DropType(i));
             }
 
             b.iter(|| {
@@ -253,10 +222,9 @@
         fn $name(b: &mut Bencher) {
             let mut m: $maptype = Default::default();
             for i in ($keydist).take(10) {
-                m.insert(i.into(), i);
-            }
-
-<<<<<<< HEAD
+                m.insert(i.into(), DropType(i));
+            }
+
             b.iter(|| {
                 black_box(m.clone());
             })
@@ -264,14 +232,6 @@
     };
 }
 bench_suite!(clone_small);
-=======
-#[bench]
-fn clone_small(b: &mut Bencher) {
-    let mut m = HashMap::new();
-    for i in 0..10 {
-        m.insert(i, DropType(i));
-    }
->>>>>>> 8bee6b8a
 
 macro_rules! clone_from_small {
     ($name:ident, $maptype:ty, $keydist:expr) => {
@@ -280,7 +240,7 @@
             let mut m: $maptype = Default::default();
             let mut m2: $maptype = Default::default();
             for i in ($keydist).take(10) {
-                m.insert(i.into(), i);
+                m.insert(i.into(), DropType(i));
             }
 
             b.iter(|| {
@@ -292,24 +252,14 @@
 }
 bench_suite!(clone_from_small);
 
-<<<<<<< HEAD
 macro_rules! clone_large {
     ($name:ident, $maptype:ty, $keydist:expr) => {
         #[bench]
         fn $name(b: &mut Bencher) {
             let mut m: $maptype = Default::default();
             for i in ($keydist).take(SIZE) {
-                m.insert(i.into(), i);
-            }
-=======
-#[bench]
-fn clone_from_small(b: &mut Bencher) {
-    let mut m = HashMap::new();
-    let mut m2 = HashMap::new();
-    for i in 0..10 {
-        m.insert(i, DropType(i));
-    }
->>>>>>> 8bee6b8a
+                m.insert(i.into(), DropType(i));
+            }
 
             b.iter(|| {
                 black_box(m.clone());
@@ -319,7 +269,6 @@
 }
 bench_suite!(clone_large);
 
-<<<<<<< HEAD
 macro_rules! clone_from_large {
     ($name:ident, $maptype:ty, $keydist:expr) => {
         #[bench]
@@ -327,16 +276,8 @@
             let mut m: $maptype = Default::default();
             let mut m2: $maptype = Default::default();
             for i in ($keydist).take(SIZE) {
-                m.insert(i.into(), i);
-            }
-=======
-#[bench]
-fn clone_large(b: &mut Bencher) {
-    let mut m = HashMap::new();
-    for i in 0..1000 {
-        m.insert(i, DropType(i));
-    }
->>>>>>> 8bee6b8a
+                m.insert(i.into(), DropType(i));
+            }
 
             b.iter(|| {
                 m2.clone_from(&m);
@@ -347,25 +288,15 @@
 }
 bench_suite!(clone_from_large);
 
-<<<<<<< HEAD
 macro_rules! grow_shrink {
     ($name:ident, $maptype:ty, $keydist:expr) => {
         #[bench]
         fn $name(b: &mut Bencher) {
             let mut m: $maptype = Default::default();
             for i in ($keydist).take(SIZE) {
-                m.insert(i.into(), i);
+                m.insert(i.into(), DropType(i));
             }
             m.shrink_to_fit();
-=======
-#[bench]
-fn clone_from_large(b: &mut Bencher) {
-    let mut m = HashMap::new();
-    let mut m2 = HashMap::new();
-    for i in 0..1000 {
-        m.insert(i, DropType(i));
-    }
->>>>>>> 8bee6b8a
 
             b.iter(|| {
                 m.reserve(10 * SIZE);
