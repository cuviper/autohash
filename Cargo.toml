[package]
<<<<<<< HEAD
name = "autohash"
version = "0.1.0"
authors = ["Josh Stone <cuviper@gmail.com>"]
description = "A Map and Set for self-hashed keys"
=======
name = "hashbrown"
version = "0.9.1"
authors = ["Amanieu d'Antras <amanieu@gmail.com>"]
description = "A Rust port of Google's SwissTable hash map"
>>>>>>> 8bee6b8a
license = "Apache-2.0/MIT"
repository = "https://github.com/cuviper/autohash"
readme = "README.md"
keywords = ["hash", "no_std", "hashmap", "hashset"]
categories = ["data-structures", "no-std"]
edition = "2018"

# For the raw table
[dependencies.hashbrown]
version = "0.9.1"
default-features = false
features = ["raw"] 

[dependencies]
# For external trait impls
rayon_dep = { version = "1.0", optional = true, package = "rayon" }
serde = { version = "1.0.25", default-features = false, optional = true }

[dev-dependencies]
ahash = { version = "0.4.4", default-features = false }
paste = "1.0.0"
# TODO: update testing for AutoHashMap/Set
# lazy_static = "1.2"
# rand = { version = "0.7.3", features = ["small_rng"] }
# rayon = "1.0"
# serde_test = "1.0"
# doc-comment = "0.3.1"

[features]
default = ["inline-more"]
rayon = ["rayon_dep", "hashbrown/rayon"]

# Enables usage of `#[inline]` on far more functions than by default in this
# crate. This may lead to a performance increase but often comes at a compile
# time cost.
inline-more = ["hashbrown/inline-more"]

[package.metadata.docs.rs]
features = ["rayon", "serde"]<|MERGE_RESOLUTION|>--- conflicted
+++ resolved
@@ -1,15 +1,8 @@
 [package]
-<<<<<<< HEAD
 name = "autohash"
 version = "0.1.0"
 authors = ["Josh Stone <cuviper@gmail.com>"]
 description = "A Map and Set for self-hashed keys"
-=======
-name = "hashbrown"
-version = "0.9.1"
-authors = ["Amanieu d'Antras <amanieu@gmail.com>"]
-description = "A Rust port of Google's SwissTable hash map"
->>>>>>> 8bee6b8a
 license = "Apache-2.0/MIT"
 repository = "https://github.com/cuviper/autohash"
 readme = "README.md"
@@ -30,9 +23,9 @@
 
 [dev-dependencies]
 ahash = { version = "0.4.4", default-features = false }
+lazy_static = "1.2"
 paste = "1.0.0"
 # TODO: update testing for AutoHashMap/Set
-# lazy_static = "1.2"
 # rand = { version = "0.7.3", features = ["small_rng"] }
 # rayon = "1.0"
 # serde_test = "1.0"
