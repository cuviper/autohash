//! A hash map implemented with quadratic probing and SIMD lookup.

use crate::AutoHash;
use crate::TryReserveError;
use core::borrow::Borrow;
use core::fmt::{self, Debug};
use core::iter::{FromIterator, FusedIterator};
use core::marker::PhantomData;
use core::mem;
use core::ops::Index;
use hashbrown::raw::{Bucket, RawDrain, RawIntoIter, RawIter, RawTable};

/// A hash map implemented with quadratic probing and SIMD lookup.
///
/// The default hashing algorithm is currently [`AHash`], though this is
/// subject to change at any point in the future. This hash function is very
/// fast for all types of keys, but this algorithm will typically *not* protect
/// against attacks such as HashDoS.
///
/// The hashing algorithm can be replaced on a per-`AutoHashMap` basis using the
/// [`default`], [`with_hasher`], and [`with_capacity_and_hasher`] methods. Many
/// alternative algorithms are available on crates.io, such as the [`fnv`] crate.
///
/// It is required that the keys implement the [`Eq`] and [`Hash`] traits, although
/// this can frequently be achieved by using `#[derive(PartialEq, Eq, Hash)]`.
/// If you implement these yourself, it is important that the following
/// property holds:
///
/// ```text
/// k1 == k2 -> hash(k1) == hash(k2)
/// ```
///
/// In other words, if two keys are equal, their hashes must be equal.
///
/// It is a logic error for a key to be modified in such a way that the key's
/// hash, as determined by the [`Hash`] trait, or its equality, as determined by
/// the [`Eq`] trait, changes while it is in the map. This is normally only
/// possible through [`Cell`], [`RefCell`], global state, I/O, or unsafe code.
///
/// It is also a logic error for the [`Hash`] implementation of a key to panic.
/// This is generally only possible if the trait is implemented manually. If a
/// panic does occur then the contents of the `AutoHashMap` may become corrupted and
/// some items may be dropped from the table.
///
/// # Examples
///
/// ```
/// use hashedmap::AutoHashMap;
///
/// // Type inference lets us omit an explicit type signature (which
/// // would be `HashMap<String, String>` in this example).
/// let mut book_reviews = HashMap::new();
///
/// // Review some books.
/// book_reviews.insert(
///     "Adventures of Huckleberry Finn".to_string(),
///     "My favorite book.".to_string(),
/// );
/// book_reviews.insert(
///     "Grimms' Fairy Tales".to_string(),
///     "Masterpiece.".to_string(),
/// );
/// book_reviews.insert(
///     "Pride and Prejudice".to_string(),
///     "Very enjoyable.".to_string(),
/// );
/// book_reviews.insert(
///     "The Adventures of Sherlock Holmes".to_string(),
///     "Eye lyked it alot.".to_string(),
/// );
///
/// // Check for a specific one.
/// // When collections store owned values (String), they can still be
/// // queried using references (&str).
/// if !book_reviews.contains_key("Les Misérables") {
///     println!("We've got {} reviews, but Les Misérables ain't one.",
///              book_reviews.len());
/// }
///
/// // oops, this review has a lot of spelling mistakes, let's delete it.
/// book_reviews.remove("The Adventures of Sherlock Holmes");
///
/// // Look up the values associated with some keys.
/// let to_find = ["Pride and Prejudice", "Alice's Adventure in Wonderland"];
/// for &book in &to_find {
///     match book_reviews.get(book) {
///         Some(review) => println!("{}: {}", book, review),
///         None => println!("{} is unreviewed.", book)
///     }
/// }
///
/// // Look up the value for a key (will panic if the key is not found).
/// println!("Review for Jane: {}", book_reviews["Pride and Prejudice"]);
///
/// // Iterate over everything.
/// for (book, review) in &book_reviews {
///     println!("{}: \"{}\"", book, review);
/// }
/// ```
///
/// `HashMap` also implements an [`Entry API`](#method.entry), which allows
/// for more complex methods of getting, setting, updating and removing keys and
/// their values:
///
/// ```
/// use hashbrown::HashMap;
///
/// // type inference lets us omit an explicit type signature (which
/// // would be `HashMap<&str, u8>` in this example).
/// let mut player_stats = HashMap::new();
///
/// fn random_stat_buff() -> u8 {
///     // could actually return some random value here - let's just return
///     // some fixed value for now
///     42
/// }
///
/// // insert a key only if it doesn't already exist
/// player_stats.entry("health").or_insert(100);
///
/// // insert a key using a function that provides a new value only if it
/// // doesn't already exist
/// player_stats.entry("defence").or_insert_with(random_stat_buff);
///
/// // update a key, guarding against the key possibly not being set
/// let stat = player_stats.entry("attack").or_insert(100);
/// *stat += random_stat_buff();
/// ```
///
/// The easiest way to use `HashMap` with a custom key type is to derive [`Eq`] and [`Hash`].
/// We must also derive [`PartialEq`].
///
/// [`Eq`]: https://doc.rust-lang.org/std/cmp/trait.Eq.html
/// [`Hash`]: https://doc.rust-lang.org/std/hash/trait.Hash.html
/// [`PartialEq`]: https://doc.rust-lang.org/std/cmp/trait.PartialEq.html
/// [`RefCell`]: https://doc.rust-lang.org/std/cell/struct.RefCell.html
/// [`Cell`]: https://doc.rust-lang.org/std/cell/struct.Cell.html
/// [`default`]: #method.default
/// [`with_hasher`]: #method.with_hasher
/// [`with_capacity_and_hasher`]: #method.with_capacity_and_hasher
/// [`fnv`]: https://crates.io/crates/fnv
/// [`AHash`]: https://crates.io/crates/ahash
///
/// ```
/// use hashbrown::HashMap;
///
/// #[derive(Hash, Eq, PartialEq, Debug)]
/// struct Viking {
///     name: String,
///     country: String,
/// }
///
/// impl Viking {
///     /// Creates a new Viking.
///     fn new(name: &str, country: &str) -> Viking {
///         Viking { name: name.to_string(), country: country.to_string() }
///     }
/// }
///
/// // Use a HashMap to store the vikings' health points.
/// let mut vikings = HashMap::new();
///
/// vikings.insert(Viking::new("Einar", "Norway"), 25);
/// vikings.insert(Viking::new("Olaf", "Denmark"), 24);
/// vikings.insert(Viking::new("Harald", "Iceland"), 12);
///
/// // Use derived implementation to print the status of the vikings.
/// for (viking, health) in &vikings {
///     println!("{:?} has {} hp", viking, health);
/// }
/// ```
///
/// A `AutoHashMap` with fixed list of elements can be initialized from an array:
///
/// ```
/// use hashbrown::HashMap;
///
/// let timber_resources: HashMap<&str, i32> = [("Norway", 100), ("Denmark", 50), ("Iceland", 10)]
///     .iter().cloned().collect();
/// // use the values stored in map
/// ```
pub struct AutoHashMap<K, V> {
    pub(crate) table: RawTable<(K, V)>,
}

impl<K: Clone, V: Clone> Clone for AutoHashMap<K, V> {
    fn clone(&self) -> Self {
        AutoHashMap {
            table: self.table.clone(),
        }
    }

    fn clone_from(&mut self, source: &Self) {
        self.table.clone_from(&source.table);
    }
}

<<<<<<< HEAD
#[inline]
pub(crate) fn entry_hash<K: AutoHash, V>(&(ref key, _): &(K, V)) -> u64 {
    key.get_hash()
=======
/// Ensures that a single closure type across uses of this which, in turn prevents multiple
/// instances of any functions like RawTable::reserve from being generated
#[cfg_attr(feature = "inline-more", inline)]
pub(crate) fn make_hasher<K: Hash, V>(
    hash_builder: &impl BuildHasher,
) -> impl Fn(&(K, V)) -> u64 + '_ {
    move |val| make_hash(hash_builder, &val.0)
}

/// Ensures that a single closure type across uses of this which, in turn prevents multiple
/// instances of any functions like RawTable::reserve from being generated
#[cfg_attr(feature = "inline-more", inline)]
fn equivalent_key<Q, K, V>(k: &Q) -> impl Fn(&(K, V)) -> bool + '_
where
    K: Borrow<Q>,
    Q: ?Sized + Eq,
{
    move |x| k.eq(x.0.borrow())
}

/// Ensures that a single closure type across uses of this which, in turn prevents multiple
/// instances of any functions like RawTable::reserve from being generated
#[cfg_attr(feature = "inline-more", inline)]
fn equivalent<Q, K>(k: &Q) -> impl Fn(&K) -> bool + '_
where
    K: Borrow<Q>,
    Q: ?Sized + Eq,
{
    move |x| k.eq(x.borrow())
}

#[cfg_attr(feature = "inline-more", inline)]
pub(crate) fn make_hash<K: Hash + ?Sized>(hash_builder: &impl BuildHasher, val: &K) -> u64 {
    let mut state = hash_builder.build_hasher();
    val.hash(&mut state);
    state.finish()
>>>>>>> 8bee6b8a
}

impl<K, V> AutoHashMap<K, V> {
    /// Creates an empty `AutoHashMap`.
    ///
    /// The hash map is initially created with a capacity of 0, so it will not allocate until it
    /// is first inserted into.
    ///
    /// # Examples
    ///
    /// ```
    /// use hashbrown::HashMap;
    /// let mut map: HashMap<&str, i32> = HashMap::new();
    /// ```
    #[cfg_attr(feature = "inline-more", inline)]
    pub fn new() -> Self {
        Self {
            table: RawTable::new(),
        }
    }

    /// Creates an empty `AutoHashMap` with the specified capacity.
    ///
    /// The hash map will be able to hold at least `capacity` elements without
    /// reallocating. If `capacity` is 0, the hash map will not allocate.
    ///
    /// # Examples
    ///
    /// ```
    /// use hashbrown::HashMap;
    /// let mut map: HashMap<&str, i32> = HashMap::with_capacity(10);
    /// ```
    #[cfg_attr(feature = "inline-more", inline)]
    pub fn with_capacity(capacity: usize) -> Self {
        Self {
            table: RawTable::with_capacity(capacity),
        }
    }

    /// Returns the number of elements the map can hold without reallocating.
    ///
    /// This number is a lower bound; the `AutoHashMap<K, V>` might be able to hold
    /// more, but is guaranteed to be able to hold at least this many.
    ///
    /// # Examples
    ///
    /// ```
    /// use hashbrown::HashMap;
    /// let map: HashMap<i32, i32> = HashMap::with_capacity(100);
    /// assert!(map.capacity() >= 100);
    /// ```
    #[cfg_attr(feature = "inline-more", inline)]
    pub fn capacity(&self) -> usize {
        self.table.capacity()
    }

    /// An iterator visiting all keys in arbitrary order.
    /// The iterator element type is `&'a K`.
    ///
    /// # Examples
    ///
    /// ```
    /// use hashbrown::HashMap;
    ///
    /// let mut map = HashMap::new();
    /// map.insert("a", 1);
    /// map.insert("b", 2);
    /// map.insert("c", 3);
    ///
    /// for key in map.keys() {
    ///     println!("{}", key);
    /// }
    /// ```
    #[cfg_attr(feature = "inline-more", inline)]
    pub fn keys(&self) -> Keys<'_, K, V> {
        Keys { inner: self.iter() }
    }

    /// An iterator visiting all values in arbitrary order.
    /// The iterator element type is `&'a V`.
    ///
    /// # Examples
    ///
    /// ```
    /// use hashbrown::HashMap;
    ///
    /// let mut map = HashMap::new();
    /// map.insert("a", 1);
    /// map.insert("b", 2);
    /// map.insert("c", 3);
    ///
    /// for val in map.values() {
    ///     println!("{}", val);
    /// }
    /// ```
    #[cfg_attr(feature = "inline-more", inline)]
    pub fn values(&self) -> Values<'_, K, V> {
        Values { inner: self.iter() }
    }

    /// An iterator visiting all values mutably in arbitrary order.
    /// The iterator element type is `&'a mut V`.
    ///
    /// # Examples
    ///
    /// ```
    /// use hashbrown::HashMap;
    ///
    /// let mut map = HashMap::new();
    ///
    /// map.insert("a", 1);
    /// map.insert("b", 2);
    /// map.insert("c", 3);
    ///
    /// for val in map.values_mut() {
    ///     *val = *val + 10;
    /// }
    ///
    /// for val in map.values() {
    ///     println!("{}", val);
    /// }
    /// ```
    #[cfg_attr(feature = "inline-more", inline)]
    pub fn values_mut(&mut self) -> ValuesMut<'_, K, V> {
        ValuesMut {
            inner: self.iter_mut(),
        }
    }

    /// An iterator visiting all key-value pairs in arbitrary order.
    /// The iterator element type is `(&'a K, &'a V)`.
    ///
    /// # Examples
    ///
    /// ```
    /// use hashbrown::HashMap;
    ///
    /// let mut map = HashMap::new();
    /// map.insert("a", 1);
    /// map.insert("b", 2);
    /// map.insert("c", 3);
    ///
    /// for (key, val) in map.iter() {
    ///     println!("key: {} val: {}", key, val);
    /// }
    /// ```
    #[cfg_attr(feature = "inline-more", inline)]
    pub fn iter(&self) -> Iter<'_, K, V> {
        // Here we tie the lifetime of self to the iter.
        unsafe {
            Iter {
                inner: self.table.iter(),
                marker: PhantomData,
            }
        }
    }

    /// An iterator visiting all key-value pairs in arbitrary order,
    /// with mutable references to the values.
    /// The iterator element type is `(&'a K, &'a mut V)`.
    ///
    /// # Examples
    ///
    /// ```
    /// use hashbrown::HashMap;
    ///
    /// let mut map = HashMap::new();
    /// map.insert("a", 1);
    /// map.insert("b", 2);
    /// map.insert("c", 3);
    ///
    /// // Update all values
    /// for (_, val) in map.iter_mut() {
    ///     *val *= 2;
    /// }
    ///
    /// for (key, val) in &map {
    ///     println!("key: {} val: {}", key, val);
    /// }
    /// ```
    #[cfg_attr(feature = "inline-more", inline)]
    pub fn iter_mut(&mut self) -> IterMut<'_, K, V> {
        // Here we tie the lifetime of self to the iter.
        unsafe {
            IterMut {
                inner: self.table.iter(),
                marker: PhantomData,
            }
        }
    }

    #[cfg(FIXME)]
    #[cfg(test)]
    #[cfg_attr(feature = "inline-more", inline)]
    fn raw_capacity(&self) -> usize {
        self.table.buckets()
    }

    /// Returns the number of elements in the map.
    ///
    /// # Examples
    ///
    /// ```
    /// use hashbrown::HashMap;
    ///
    /// let mut a = HashMap::new();
    /// assert_eq!(a.len(), 0);
    /// a.insert(1, "a");
    /// assert_eq!(a.len(), 1);
    /// ```
    #[cfg_attr(feature = "inline-more", inline)]
    pub fn len(&self) -> usize {
        self.table.len()
    }

    /// Returns `true` if the map contains no elements.
    ///
    /// # Examples
    ///
    /// ```
    /// use hashbrown::HashMap;
    ///
    /// let mut a = HashMap::new();
    /// assert!(a.is_empty());
    /// a.insert(1, "a");
    /// assert!(!a.is_empty());
    /// ```
    #[cfg_attr(feature = "inline-more", inline)]
    pub fn is_empty(&self) -> bool {
        self.len() == 0
    }

    /// Clears the map, returning all key-value pairs as an iterator. Keeps the
    /// allocated memory for reuse.
    ///
    /// # Examples
    ///
    /// ```
    /// use hashbrown::HashMap;
    ///
    /// let mut a = HashMap::new();
    /// a.insert(1, "a");
    /// a.insert(2, "b");
    ///
    /// for (k, v) in a.drain().take(1) {
    ///     assert!(k == 1 || k == 2);
    ///     assert!(v == "a" || v == "b");
    /// }
    ///
    /// assert!(a.is_empty());
    /// ```
    #[cfg_attr(feature = "inline-more", inline)]
    pub fn drain(&mut self) -> Drain<'_, K, V> {
        Drain {
            inner: self.table.drain(),
        }
    }

    /// Retains only the elements specified by the predicate.
    ///
    /// In other words, remove all pairs `(k, v)` such that `f(&k,&mut v)` returns `false`.
    ///
    /// # Examples
    ///
    /// ```
    /// use hashbrown::HashMap;
    ///
    /// let mut map: HashMap<i32, i32> = (0..8).map(|x|(x, x*10)).collect();
    /// map.retain(|&k, _| k % 2 == 0);
    /// assert_eq!(map.len(), 4);
    /// ```
    pub fn retain<F>(&mut self, mut f: F)
    where
        F: FnMut(&K, &mut V) -> bool,
    {
        // Here we only use `iter` as a temporary, preventing use-after-free
        unsafe {
            for item in self.table.iter() {
                let &mut (ref key, ref mut value) = item.as_mut();
                if !f(key, value) {
                    self.table.erase(item);
                }
            }
        }
    }

    /// Drains elements which are true under the given predicate,
    /// and returns an iterator over the removed items.
    ///
    /// In other words, move all pairs `(k, v)` such that `f(&k,&mut v)` returns `true` out
    /// into another iterator.
    ///
    /// When the returned DrainedFilter is dropped, any remaining elements that satisfy
    /// the predicate are dropped from the table.
    ///
    /// # Examples
    ///
    /// ```
    /// use hashbrown::HashMap;
    ///
    /// let mut map: HashMap<i32, i32> = (0..8).map(|x| (x, x)).collect();
    /// let drained: HashMap<i32, i32> = map.drain_filter(|k, _v| k % 2 == 0).collect();
    ///
    /// let mut evens = drained.keys().cloned().collect::<Vec<_>>();
    /// let mut odds = map.keys().cloned().collect::<Vec<_>>();
    /// evens.sort();
    /// odds.sort();
    ///
    /// assert_eq!(evens, vec![0, 2, 4, 6]);
    /// assert_eq!(odds, vec![1, 3, 5, 7]);
    /// ```
    #[cfg_attr(feature = "inline-more", inline)]
    pub fn drain_filter<F>(&mut self, f: F) -> DrainFilter<'_, K, V, F>
    where
        F: FnMut(&K, &mut V) -> bool,
    {
        DrainFilter {
            f,
            inner: DrainFilterInner {
                iter: unsafe { self.table.iter() },
                table: &mut self.table,
            },
        }
    }

    /// Clears the map, removing all key-value pairs. Keeps the allocated memory
    /// for reuse.
    ///
    /// # Examples
    ///
    /// ```
    /// use hashbrown::HashMap;
    ///
    /// let mut a = HashMap::new();
    /// a.insert(1, "a");
    /// a.clear();
    /// assert!(a.is_empty());
    /// ```
    #[cfg_attr(feature = "inline-more", inline)]
    pub fn clear(&mut self) {
        self.table.clear();
    }
}

impl<K, V> AutoHashMap<K, V>
where
    K: Eq + AutoHash,
{
    /// Reserves capacity for at least `additional` more elements to be inserted
    /// in the `AutoHashMap`. The collection may reserve more space to avoid
    /// frequent reallocations.
    ///
    /// # Panics
    ///
    /// Panics if the new allocation size overflows [`usize`].
    ///
    /// [`usize`]: https://doc.rust-lang.org/std/primitive.usize.html
    ///
    /// # Examples
    ///
    /// ```
    /// use hashbrown::HashMap;
    /// let mut map: HashMap<&str, i32> = HashMap::new();
    /// map.reserve(10);
    /// ```
    #[cfg_attr(feature = "inline-more", inline)]
    pub fn reserve(&mut self, additional: usize) {
<<<<<<< HEAD
        self.table.reserve(additional, entry_hash);
=======
        self.table
            .reserve(additional, make_hasher(&self.hash_builder));
>>>>>>> 8bee6b8a
    }

    /// Tries to reserve capacity for at least `additional` more elements to be inserted
    /// in the given `HashMap<K,V>`. The collection may reserve more space to avoid
    /// frequent reallocations.
    ///
    /// # Errors
    ///
    /// If the capacity overflows, or the allocator reports a failure, then an error
    /// is returned.
    ///
    /// # Examples
    ///
    /// ```
    /// use hashbrown::HashMap;
    /// let mut map: HashMap<&str, isize> = HashMap::new();
    /// map.try_reserve(10).expect("why is the test harness OOMing on 10 bytes?");
    /// ```
    #[cfg_attr(feature = "inline-more", inline)]
    pub fn try_reserve(&mut self, additional: usize) -> Result<(), TryReserveError> {
<<<<<<< HEAD
        self.table.try_reserve(additional, entry_hash)
=======
        self.table
            .try_reserve(additional, make_hasher(&self.hash_builder))
>>>>>>> 8bee6b8a
    }

    /// Shrinks the capacity of the map as much as possible. It will drop
    /// down as much as possible while maintaining the internal rules
    /// and possibly leaving some space in accordance with the resize policy.
    ///
    /// # Examples
    ///
    /// ```
    /// use hashbrown::HashMap;
    ///
    /// let mut map: HashMap<i32, i32> = HashMap::with_capacity(100);
    /// map.insert(1, 2);
    /// map.insert(3, 4);
    /// assert!(map.capacity() >= 100);
    /// map.shrink_to_fit();
    /// assert!(map.capacity() >= 2);
    /// ```
    #[cfg_attr(feature = "inline-more", inline)]
    pub fn shrink_to_fit(&mut self) {
<<<<<<< HEAD
        self.table.shrink_to(0, entry_hash);
=======
        self.table.shrink_to(0, make_hasher(&self.hash_builder));
>>>>>>> 8bee6b8a
    }

    /// Shrinks the capacity of the map with a lower limit. It will drop
    /// down no lower than the supplied limit while maintaining the internal rules
    /// and possibly leaving some space in accordance with the resize policy.
    ///
    /// This function does nothing if the current capacity is smaller than the
    /// supplied minimum capacity.
    ///
    /// # Examples
    ///
    /// ```
    /// use hashbrown::HashMap;
    ///
    /// let mut map: HashMap<i32, i32> = HashMap::with_capacity(100);
    /// map.insert(1, 2);
    /// map.insert(3, 4);
    /// assert!(map.capacity() >= 100);
    /// map.shrink_to(10);
    /// assert!(map.capacity() >= 10);
    /// map.shrink_to(0);
    /// assert!(map.capacity() >= 2);
    /// map.shrink_to(10);
    /// assert!(map.capacity() >= 2);
    /// ```
    #[cfg_attr(feature = "inline-more", inline)]
    pub fn shrink_to(&mut self, min_capacity: usize) {
<<<<<<< HEAD
        self.table.shrink_to(min_capacity, entry_hash);
=======
        self.table
            .shrink_to(min_capacity, make_hasher(&self.hash_builder));
>>>>>>> 8bee6b8a
    }

    /// Gets the given key's corresponding entry in the map for in-place manipulation.
    ///
    /// # Examples
    ///
    /// ```
    /// use hashbrown::HashMap;
    ///
    /// let mut letters = HashMap::new();
    ///
    /// for ch in "a short treatise on fungi".chars() {
    ///     let counter = letters.entry(ch).or_insert(0);
    ///     *counter += 1;
    /// }
    ///
    /// assert_eq!(letters[&'s'], 2);
    /// assert_eq!(letters[&'t'], 3);
    /// assert_eq!(letters[&'u'], 1);
    /// assert_eq!(letters.get(&'y'), None);
    /// ```
    #[cfg_attr(feature = "inline-more", inline)]
<<<<<<< HEAD
    pub fn entry(&mut self, key: K) -> Entry<'_, K, V> {
        let hash = key.get_hash();
        if let Some(elem) = self.table.find(hash, |q| q.0.eq(&key)) {
=======
    pub fn entry(&mut self, key: K) -> Entry<'_, K, V, S> {
        let hash = make_hash(&self.hash_builder, &key);
        if let Some(elem) = self.table.find(hash, equivalent_key(&key)) {
>>>>>>> 8bee6b8a
            Entry::Occupied(OccupiedEntry {
                hash,
                key: Some(key),
                elem,
                table: self,
            })
        } else {
            Entry::Vacant(VacantEntry {
                hash,
                key,
                table: self,
            })
        }
    }

    /// Returns a reference to the value corresponding to the key.
    ///
    /// The key may be any borrowed form of the map's key type, but
    /// [`Hash`] and [`Eq`] on the borrowed form *must* match those for
    /// the key type.
    ///
    /// [`Eq`]: https://doc.rust-lang.org/std/cmp/trait.Eq.html
    /// [`Hash`]: https://doc.rust-lang.org/std/hash/trait.Hash.html
    ///
    /// # Examples
    ///
    /// ```
    /// use hashbrown::HashMap;
    ///
    /// let mut map = HashMap::new();
    /// map.insert(1, "a");
    /// assert_eq!(map.get(&1), Some(&"a"));
    /// assert_eq!(map.get(&2), None);
    /// ```
    #[inline]
    pub fn get<Q: ?Sized>(&self, k: &Q) -> Option<&V>
    where
        K: Borrow<Q>,
        Q: AutoHash + Eq,
    {
        // Avoid `Option::map` because it bloats LLVM IR.
        match self.get_inner(k) {
            Some(&(_, ref v)) => Some(v),
            None => None,
        }
    }

    /// Returns the key-value pair corresponding to the supplied key.
    ///
    /// The supplied key may be any borrowed form of the map's key type, but
    /// [`Hash`] and [`Eq`] on the borrowed form *must* match those for
    /// the key type.
    ///
    /// [`Eq`]: https://doc.rust-lang.org/std/cmp/trait.Eq.html
    /// [`Hash`]: https://doc.rust-lang.org/std/hash/trait.Hash.html
    ///
    /// # Examples
    ///
    /// ```
    /// use hashbrown::HashMap;
    ///
    /// let mut map = HashMap::new();
    /// map.insert(1, "a");
    /// assert_eq!(map.get_key_value(&1), Some((&1, &"a")));
    /// assert_eq!(map.get_key_value(&2), None);
    /// ```
    #[inline]
    pub fn get_key_value<Q: ?Sized>(&self, k: &Q) -> Option<(&K, &V)>
    where
        K: Borrow<Q>,
        Q: AutoHash + Eq,
    {
        // Avoid `Option::map` because it bloats LLVM IR.
<<<<<<< HEAD
        match self.table.find(k.get_hash(), |x| k.eq(x.0.borrow())) {
            Some(item) => unsafe {
                let &(ref key, ref value) = item.as_ref();
                Some((key, value))
            },
=======
        match self.get_inner(k) {
            Some(&(ref key, ref value)) => Some((key, value)),
>>>>>>> 8bee6b8a
            None => None,
        }
    }

    #[inline]
    fn get_inner<Q: ?Sized>(&self, k: &Q) -> Option<&(K, V)>
    where
        K: Borrow<Q>,
        Q: Hash + Eq,
    {
        let hash = make_hash(&self.hash_builder, k);
        self.table.get(hash, equivalent_key(k))
    }

    /// Returns the key-value pair corresponding to the supplied key, with a mutable reference to value.
    ///
    /// The supplied key may be any borrowed form of the map's key type, but
    /// [`Hash`] and [`Eq`] on the borrowed form *must* match those for
    /// the key type.
    ///
    /// [`Eq`]: https://doc.rust-lang.org/std/cmp/trait.Eq.html
    /// [`Hash`]: https://doc.rust-lang.org/std/hash/trait.Hash.html
    ///
    /// # Examples
    ///
    /// ```
    /// use hashbrown::HashMap;
    ///
    /// let mut map = HashMap::new();
    /// map.insert(1, "a");
    /// let (k, v) = map.get_key_value_mut(&1).unwrap();
    /// assert_eq!(k, &1);
    /// assert_eq!(v, &mut "a");
    /// *v = "b";
    /// assert_eq!(map.get_key_value_mut(&1), Some((&1, &mut "b")));
    /// assert_eq!(map.get_key_value_mut(&2), None);
    /// ```
    #[inline]
    pub fn get_key_value_mut<Q: ?Sized>(&mut self, k: &Q) -> Option<(&K, &mut V)>
    where
        K: Borrow<Q>,
        Q: AutoHash + Eq,
    {
        // Avoid `Option::map` because it bloats LLVM IR.
<<<<<<< HEAD
        match self.table.find(k.get_hash(), |x| k.eq(x.0.borrow())) {
            Some(item) => unsafe {
                let &mut (ref key, ref mut value) = item.as_mut();
                Some((key, value))
            },
=======
        match self.get_inner_mut(k) {
            Some(&mut (ref key, ref mut value)) => Some((key, value)),
>>>>>>> 8bee6b8a
            None => None,
        }
    }

    /// Returns `true` if the map contains a value for the specified key.
    ///
    /// The key may be any borrowed form of the map's key type, but
    /// [`Hash`] and [`Eq`] on the borrowed form *must* match those for
    /// the key type.
    ///
    /// [`Eq`]: https://doc.rust-lang.org/std/cmp/trait.Eq.html
    /// [`Hash`]: https://doc.rust-lang.org/std/hash/trait.Hash.html
    ///
    /// # Examples
    ///
    /// ```
    /// use hashbrown::HashMap;
    ///
    /// let mut map = HashMap::new();
    /// map.insert(1, "a");
    /// assert_eq!(map.contains_key(&1), true);
    /// assert_eq!(map.contains_key(&2), false);
    /// ```
    #[cfg_attr(feature = "inline-more", inline)]
    pub fn contains_key<Q: ?Sized>(&self, k: &Q) -> bool
    where
        K: Borrow<Q>,
        Q: AutoHash + Eq,
    {
        self.get_inner(k).is_some()
    }

    /// Returns a mutable reference to the value corresponding to the key.
    ///
    /// The key may be any borrowed form of the map's key type, but
    /// [`Hash`] and [`Eq`] on the borrowed form *must* match those for
    /// the key type.
    ///
    /// [`Eq`]: https://doc.rust-lang.org/std/cmp/trait.Eq.html
    /// [`Hash`]: https://doc.rust-lang.org/std/hash/trait.Hash.html
    ///
    /// # Examples
    ///
    /// ```
    /// use hashbrown::HashMap;
    ///
    /// let mut map = HashMap::new();
    /// map.insert(1, "a");
    /// if let Some(x) = map.get_mut(&1) {
    ///     *x = "b";
    /// }
    /// assert_eq!(map[&1], "b");
    /// ```
    #[cfg_attr(feature = "inline-more", inline)]
    pub fn get_mut<Q: ?Sized>(&mut self, k: &Q) -> Option<&mut V>
    where
        K: Borrow<Q>,
        Q: AutoHash + Eq,
    {
        // Avoid `Option::map` because it bloats LLVM IR.
<<<<<<< HEAD
        match self.table.find(k.get_hash(), |x| k.eq(x.0.borrow())) {
            Some(item) => Some(unsafe { &mut item.as_mut().1 }),
=======
        match self.get_inner_mut(k) {
            Some(&mut (_, ref mut v)) => Some(v),
>>>>>>> 8bee6b8a
            None => None,
        }
    }

    #[inline]
    fn get_inner_mut<Q: ?Sized>(&mut self, k: &Q) -> Option<&mut (K, V)>
    where
        K: Borrow<Q>,
        Q: Hash + Eq,
    {
        let hash = make_hash(&self.hash_builder, k);
        self.table.get_mut(hash, equivalent_key(k))
    }

    /// Inserts a key-value pair into the map.
    ///
    /// If the map did not have this key present, [`None`] is returned.
    ///
    /// If the map did have this key present, the value is updated, and the old
    /// value is returned. The key is not updated, though; this matters for
    /// types that can be `==` without being identical. See the [module-level
    /// documentation] for more.
    ///
    /// [`None`]: https://doc.rust-lang.org/std/option/enum.Option.html#variant.None
    /// [module-level documentation]: index.html#insert-and-complex-keys
    ///
    /// # Examples
    ///
    /// ```
    /// use hashbrown::HashMap;
    ///
    /// let mut map = HashMap::new();
    /// assert_eq!(map.insert(37, "a"), None);
    /// assert_eq!(map.is_empty(), false);
    ///
    /// map.insert(37, "b");
    /// assert_eq!(map.insert(37, "c"), Some("b"));
    /// assert_eq!(map[&37], "c");
    /// ```
    #[cfg_attr(feature = "inline-more", inline)]
    pub fn insert(&mut self, k: K, v: V) -> Option<V> {
<<<<<<< HEAD
        unsafe {
            let hash = k.get_hash();
            if let Some(item) = self.table.find(hash, |x| k.eq(&x.0)) {
                Some(mem::replace(&mut item.as_mut().1, v))
            } else {
                self.table.insert(hash, (k, v), entry_hash);
                None
            }
=======
        let hash = make_hash(&self.hash_builder, &k);
        if let Some((_, item)) = self.table.get_mut(hash, equivalent_key(&k)) {
            Some(mem::replace(item, v))
        } else {
            self.table
                .insert(hash, (k, v), make_hasher(&self.hash_builder));
            None
>>>>>>> 8bee6b8a
        }
    }

    /// Removes a key from the map, returning the value at the key if the key
    /// was previously in the map.
    ///
    /// The key may be any borrowed form of the map's key type, but
    /// [`Hash`] and [`Eq`] on the borrowed form *must* match those for
    /// the key type.
    ///
    /// [`Eq`]: https://doc.rust-lang.org/std/cmp/trait.Eq.html
    /// [`Hash`]: https://doc.rust-lang.org/std/hash/trait.Hash.html
    ///
    /// # Examples
    ///
    /// ```
    /// use hashbrown::HashMap;
    ///
    /// let mut map = HashMap::new();
    /// map.insert(1, "a");
    /// assert_eq!(map.remove(&1), Some("a"));
    /// assert_eq!(map.remove(&1), None);
    /// ```
    #[cfg_attr(feature = "inline-more", inline)]
    pub fn remove<Q: ?Sized>(&mut self, k: &Q) -> Option<V>
    where
        K: Borrow<Q>,
        Q: AutoHash + Eq,
    {
        // Avoid `Option::map` because it bloats LLVM IR.
        match self.remove_entry(k) {
            Some((_, v)) => Some(v),
            None => None,
        }
    }

    /// Removes a key from the map, returning the stored key and value if the
    /// key was previously in the map.
    ///
    /// The key may be any borrowed form of the map's key type, but
    /// [`Hash`] and [`Eq`] on the borrowed form *must* match those for
    /// the key type.
    ///
    /// [`Eq`]: https://doc.rust-lang.org/std/cmp/trait.Eq.html
    /// [`Hash`]: https://doc.rust-lang.org/std/hash/trait.Hash.html
    ///
    /// # Examples
    ///
    /// ```
    /// use hashbrown::HashMap;
    ///
    /// let mut map = HashMap::new();
    /// map.insert(1, "a");
    /// assert_eq!(map.remove_entry(&1), Some((1, "a")));
    /// assert_eq!(map.remove(&1), None);
    /// ```
    #[cfg_attr(feature = "inline-more", inline)]
    pub fn remove_entry<Q: ?Sized>(&mut self, k: &Q) -> Option<(K, V)>
    where
        K: Borrow<Q>,
        Q: AutoHash + Eq,
    {
<<<<<<< HEAD
        unsafe {
            if let Some(item) = self.table.find(k.get_hash(), |x| k.eq(x.0.borrow())) {
                Some(self.table.remove(item))
            } else {
                None
            }
        }
=======
        let hash = make_hash(&self.hash_builder, &k);
        self.table.remove_entry(hash, equivalent_key(k))
>>>>>>> 8bee6b8a
    }
}

impl<K, V> AutoHashMap<K, V> {
    /// Creates a raw entry builder for the HashMap.
    ///
    /// Raw entries provide the lowest level of control for searching and
    /// manipulating a map. They must be manually initialized with a hash and
    /// then manually searched. After this, insertions into a vacant entry
    /// still require an owned key to be provided.
    ///
    /// Raw entries are useful for such exotic situations as:
    ///
    /// * Hash memoization
    /// * Deferring the creation of an owned key until it is known to be required
    /// * Using a search key that doesn't work with the Borrow trait
    /// * Using custom comparison logic without newtype wrappers
    ///
    /// Because raw entries provide much more low-level control, it's much easier
    /// to put the HashMap into an inconsistent state which, while memory-safe,
    /// will cause the map to produce seemingly random results. Higher-level and
    /// more foolproof APIs like `entry` should be preferred when possible.
    ///
    /// In particular, the hash used to initialized the raw entry must still be
    /// consistent with the hash of the key that is ultimately stored in the entry.
    /// This is because implementations of HashMap may need to recompute hashes
    /// when resizing, at which point only the keys are available.
    ///
    /// Raw entries give mutable access to the keys. This must not be used
    /// to modify how the key would compare or hash, as the map will not re-evaluate
    /// where the key should go, meaning the keys may become "lost" if their
    /// location does not reflect their state. For instance, if you change a key
    /// so that the map now contains keys which compare equal, search may start
    /// acting erratically, with two keys randomly masking each other. Implementations
    /// are free to assume this doesn't happen (within the limits of memory-safety).
    #[cfg_attr(feature = "inline-more", inline)]
    pub fn raw_entry_mut(&mut self) -> RawEntryBuilderMut<'_, K, V> {
        RawEntryBuilderMut { map: self }
    }

    /// Creates a raw immutable entry builder for the HashMap.
    ///
    /// Raw entries provide the lowest level of control for searching and
    /// manipulating a map. They must be manually initialized with a hash and
    /// then manually searched.
    ///
    /// This is useful for
    /// * Hash memoization
    /// * Using a search key that doesn't work with the Borrow trait
    /// * Using custom comparison logic without newtype wrappers
    ///
    /// Unless you are in such a situation, higher-level and more foolproof APIs like
    /// `get` should be preferred.
    ///
    /// Immutable raw entries have very limited use; you might instead want `raw_entry_mut`.
    #[cfg_attr(feature = "inline-more", inline)]
    pub fn raw_entry(&self) -> RawEntryBuilder<'_, K, V> {
        RawEntryBuilder { map: self }
    }
}

impl<K, V> PartialEq for AutoHashMap<K, V>
where
    K: Eq + AutoHash,
    V: PartialEq,
{
    fn eq(&self, other: &Self) -> bool {
        if self.len() != other.len() {
            return false;
        }

        self.iter()
            .all(|(key, value)| other.get(key).map_or(false, |v| *value == *v))
    }
}

impl<K, V> Eq for AutoHashMap<K, V>
where
    K: Eq + AutoHash,
    V: Eq,
{
}

impl<K, V> Debug for AutoHashMap<K, V>
where
    K: Debug,
    V: Debug,
{
    fn fmt(&self, f: &mut fmt::Formatter<'_>) -> fmt::Result {
        f.debug_map().entries(self.iter()).finish()
    }
}

impl<K, V> Default for AutoHashMap<K, V> {
    /// Creates an empty `AutoHashMap<K, V>`
    #[cfg_attr(feature = "inline-more", inline)]
    fn default() -> Self {
        Self::new()
    }
}

impl<K, Q: ?Sized, V> Index<&Q> for AutoHashMap<K, V>
where
    K: Eq + AutoHash + Borrow<Q>,
    Q: Eq + AutoHash,
{
    type Output = V;

    /// Returns a reference to the value corresponding to the supplied key.
    ///
    /// # Panics
    ///
    /// Panics if the key is not present in the `HashMap`.
    #[cfg_attr(feature = "inline-more", inline)]
    fn index(&self, key: &Q) -> &V {
        self.get(key).expect("no entry found for key")
    }
}

/// An iterator over the entries of a `HashMap`.
///
/// This `struct` is created by the [`iter`] method on [`HashMap`]. See its
/// documentation for more.
///
/// [`iter`]: struct.HashMap.html#method.iter
/// [`HashMap`]: struct.HashMap.html
pub struct Iter<'a, K, V> {
    inner: RawIter<(K, V)>,
    marker: PhantomData<(&'a K, &'a V)>,
}

// FIXME(#26925) Remove in favor of `#[derive(Clone)]`
impl<K, V> Clone for Iter<'_, K, V> {
    #[cfg_attr(feature = "inline-more", inline)]
    fn clone(&self) -> Self {
        Iter {
            inner: self.inner.clone(),
            marker: PhantomData,
        }
    }
}

impl<K: Debug, V: Debug> fmt::Debug for Iter<'_, K, V> {
    fn fmt(&self, f: &mut fmt::Formatter<'_>) -> fmt::Result {
        f.debug_list().entries(self.clone()).finish()
    }
}

/// A mutable iterator over the entries of a `HashMap`.
///
/// This `struct` is created by the [`iter_mut`] method on [`HashMap`]. See its
/// documentation for more.
///
/// [`iter_mut`]: struct.HashMap.html#method.iter_mut
/// [`HashMap`]: struct.HashMap.html
pub struct IterMut<'a, K, V> {
    inner: RawIter<(K, V)>,
    // To ensure invariance with respect to V
    marker: PhantomData<(&'a K, &'a mut V)>,
}

// We override the default Send impl which has K: Sync instead of K: Send. Both
// are correct, but this one is more general since it allows keys which
// implement Send but not Sync.
unsafe impl<K: Send, V: Send> Send for IterMut<'_, K, V> {}

impl<K, V> IterMut<'_, K, V> {
    /// Returns a iterator of references over the remaining items.
    #[cfg_attr(feature = "inline-more", inline)]
    pub(super) fn iter(&self) -> Iter<'_, K, V> {
        Iter {
            inner: self.inner.clone(),
            marker: PhantomData,
        }
    }
}

/// An owning iterator over the entries of a `HashMap`.
///
/// This `struct` is created by the [`into_iter`] method on [`HashMap`]
/// (provided by the `IntoIterator` trait). See its documentation for more.
///
/// [`into_iter`]: struct.HashMap.html#method.into_iter
/// [`HashMap`]: struct.HashMap.html
pub struct IntoIter<K, V> {
    inner: RawIntoIter<(K, V)>,
}

impl<K, V> IntoIter<K, V> {
    /// Returns a iterator of references over the remaining items.
    #[cfg_attr(feature = "inline-more", inline)]
    pub(super) fn iter(&self) -> Iter<'_, K, V> {
        Iter {
            inner: self.inner.iter(),
            marker: PhantomData,
        }
    }
}

/// An iterator over the keys of a `HashMap`.
///
/// This `struct` is created by the [`keys`] method on [`HashMap`]. See its
/// documentation for more.
///
/// [`keys`]: struct.HashMap.html#method.keys
/// [`HashMap`]: struct.HashMap.html
pub struct Keys<'a, K, V> {
    inner: Iter<'a, K, V>,
}

// FIXME(#26925) Remove in favor of `#[derive(Clone)]`
impl<K, V> Clone for Keys<'_, K, V> {
    #[cfg_attr(feature = "inline-more", inline)]
    fn clone(&self) -> Self {
        Keys {
            inner: self.inner.clone(),
        }
    }
}

impl<K: Debug, V> fmt::Debug for Keys<'_, K, V> {
    fn fmt(&self, f: &mut fmt::Formatter<'_>) -> fmt::Result {
        f.debug_list().entries(self.clone()).finish()
    }
}

/// An iterator over the values of a `HashMap`.
///
/// This `struct` is created by the [`values`] method on [`HashMap`]. See its
/// documentation for more.
///
/// [`values`]: struct.HashMap.html#method.values
/// [`HashMap`]: struct.HashMap.html
pub struct Values<'a, K, V> {
    inner: Iter<'a, K, V>,
}

// FIXME(#26925) Remove in favor of `#[derive(Clone)]`
impl<K, V> Clone for Values<'_, K, V> {
    #[cfg_attr(feature = "inline-more", inline)]
    fn clone(&self) -> Self {
        Values {
            inner: self.inner.clone(),
        }
    }
}

impl<K, V: Debug> fmt::Debug for Values<'_, K, V> {
    fn fmt(&self, f: &mut fmt::Formatter<'_>) -> fmt::Result {
        f.debug_list().entries(self.clone()).finish()
    }
}

/// A draining iterator over the entries of a `HashMap`.
///
/// This `struct` is created by the [`drain`] method on [`HashMap`]. See its
/// documentation for more.
///
/// [`drain`]: struct.HashMap.html#method.drain
/// [`HashMap`]: struct.HashMap.html
pub struct Drain<'a, K, V> {
    inner: RawDrain<'a, (K, V)>,
}

impl<K, V> Drain<'_, K, V> {
    /// Returns a iterator of references over the remaining items.
    #[cfg_attr(feature = "inline-more", inline)]
    pub(super) fn iter(&self) -> Iter<'_, K, V> {
        Iter {
            inner: self.inner.iter(),
            marker: PhantomData,
        }
    }
}

/// A draining iterator over entries of a `HashMap` which don't satisfy the predicate `f`.
///
/// This `struct` is created by the [`drain_filter`] method on [`HashMap`]. See its
/// documentation for more.
///
/// [`drain_filter`]: struct.HashMap.html#method.drain_filter
/// [`HashMap`]: struct.HashMap.html
pub struct DrainFilter<'a, K, V, F>
where
    F: FnMut(&K, &mut V) -> bool,
{
    f: F,
    inner: DrainFilterInner<'a, K, V>,
}

impl<'a, K, V, F> Drop for DrainFilter<'a, K, V, F>
where
    F: FnMut(&K, &mut V) -> bool,
{
    #[cfg_attr(feature = "inline-more", inline)]
    fn drop(&mut self) {
        while let Some(item) = self.next() {
            let guard = ConsumeAllOnDrop(self);
            drop(item);
            mem::forget(guard);
        }
    }
}

pub(super) struct ConsumeAllOnDrop<'a, T: Iterator>(pub &'a mut T);

impl<T: Iterator> Drop for ConsumeAllOnDrop<'_, T> {
    #[cfg_attr(feature = "inline-more", inline)]
    fn drop(&mut self) {
        self.0.for_each(drop)
    }
}

impl<K, V, F> Iterator for DrainFilter<'_, K, V, F>
where
    F: FnMut(&K, &mut V) -> bool,
{
    type Item = (K, V);

    #[cfg_attr(feature = "inline-more", inline)]
    fn next(&mut self) -> Option<Self::Item> {
        self.inner.next(&mut self.f)
    }

    #[inline]
    fn size_hint(&self) -> (usize, Option<usize>) {
        (0, self.inner.iter.size_hint().1)
    }
}

impl<K, V, F> FusedIterator for DrainFilter<'_, K, V, F> where F: FnMut(&K, &mut V) -> bool {}

/// Portions of `DrainFilter` shared with `set::DrainFilter`
pub(super) struct DrainFilterInner<'a, K, V> {
    pub iter: RawIter<(K, V)>,
    pub table: &'a mut RawTable<(K, V)>,
}

impl<K, V> DrainFilterInner<'_, K, V> {
    #[cfg_attr(feature = "inline-more", inline)]
    pub(super) fn next<F>(&mut self, f: &mut F) -> Option<(K, V)>
    where
        F: FnMut(&K, &mut V) -> bool,
    {
        unsafe {
            while let Some(item) = self.iter.next() {
                let &mut (ref key, ref mut value) = item.as_mut();
                if f(key, value) {
                    return Some(self.table.remove(item));
                }
            }
        }
        None
    }
}

/// A mutable iterator over the values of a `HashMap`.
///
/// This `struct` is created by the [`values_mut`] method on [`HashMap`]. See its
/// documentation for more.
///
/// [`values_mut`]: struct.HashMap.html#method.values_mut
/// [`HashMap`]: struct.HashMap.html
pub struct ValuesMut<'a, K, V> {
    inner: IterMut<'a, K, V>,
}

/// A builder for computing where in a [`HashMap`] a key-value pair would be stored.
///
/// See the [`HashMap::raw_entry_mut`] docs for usage examples.
///
/// [`HashMap::raw_entry_mut`]: struct.HashMap.html#method.raw_entry_mut
pub struct RawEntryBuilderMut<'a, K, V> {
    map: &'a mut AutoHashMap<K, V>,
}

/// A view into a single entry in a map, which may either be vacant or occupied.
///
/// This is a lower-level version of [`Entry`].
///
/// This `enum` is constructed through the [`raw_entry_mut`] method on [`HashMap`],
/// then calling one of the methods of that [`RawEntryBuilderMut`].
///
/// [`HashMap`]: struct.HashMap.html
/// [`Entry`]: enum.Entry.html
/// [`raw_entry_mut`]: struct.HashMap.html#method.raw_entry_mut
/// [`RawEntryBuilderMut`]: struct.RawEntryBuilderMut.html
pub enum RawEntryMut<'a, K, V> {
    /// An occupied entry.
    Occupied(RawOccupiedEntryMut<'a, K, V>),
    /// A vacant entry.
    Vacant(RawVacantEntryMut<'a, K, V>),
}

/// A view into an occupied entry in a `HashMap`.
/// It is part of the [`RawEntryMut`] enum.
///
/// [`RawEntryMut`]: enum.RawEntryMut.html
pub struct RawOccupiedEntryMut<'a, K, V> {
    elem: Bucket<(K, V)>,
    table: &'a mut RawTable<(K, V)>,
}

unsafe impl<K, V> Send for RawOccupiedEntryMut<'_, K, V>
where
    K: Send,
    V: Send,
{
}
unsafe impl<K, V> Sync for RawOccupiedEntryMut<'_, K, V>
where
    K: Sync,
    V: Sync,
{
}

/// A view into a vacant entry in a `HashMap`.
/// It is part of the [`RawEntryMut`] enum.
///
/// [`RawEntryMut`]: enum.RawEntryMut.html
pub struct RawVacantEntryMut<'a, K, V> {
    table: &'a mut RawTable<(K, V)>,
}

/// A builder for computing where in a [`HashMap`] a key-value pair would be stored.
///
/// See the [`HashMap::raw_entry`] docs for usage examples.
///
/// [`HashMap::raw_entry`]: struct.HashMap.html#method.raw_entry
pub struct RawEntryBuilder<'a, K, V> {
    map: &'a AutoHashMap<K, V>,
}

impl<'a, K, V> RawEntryBuilderMut<'a, K, V> {
    /// Creates a `RawEntryMut` from the given key.
    #[cfg_attr(feature = "inline-more", inline)]
    #[allow(clippy::wrong_self_convention)]
    pub fn from_key<Q: ?Sized>(self, k: &Q) -> RawEntryMut<'a, K, V>
    where
        K: Borrow<Q>,
        Q: AutoHash + Eq,
    {
        self.from_key_hashed_nocheck(k.get_hash(), k)
    }

    /// Creates a `RawEntryMut` from the given key and its hash.
    #[inline]
    #[allow(clippy::wrong_self_convention)]
    pub fn from_key_hashed_nocheck<Q: ?Sized>(self, hash: u64, k: &Q) -> RawEntryMut<'a, K, V>
    where
        K: Borrow<Q>,
        Q: Eq,
    {
        self.from_hash(hash, equivalent(k))
    }

    /// Creates a `RawEntryMut` from the given hash.
    #[cfg_attr(feature = "inline-more", inline)]
    #[allow(clippy::wrong_self_convention)]
    pub fn from_hash<F>(self, hash: u64, is_match: F) -> RawEntryMut<'a, K, V>
    where
        for<'b> F: FnMut(&'b K) -> bool,
    {
        self.search(hash, is_match)
    }

    #[cfg_attr(feature = "inline-more", inline)]
    fn search<F>(self, hash: u64, mut is_match: F) -> RawEntryMut<'a, K, V>
    where
        for<'b> F: FnMut(&'b K) -> bool,
    {
        match self.map.table.find(hash, |(k, _)| is_match(k)) {
            Some(elem) => RawEntryMut::Occupied(RawOccupiedEntryMut {
                elem,
                table: &mut self.map.table,
            }),
            None => RawEntryMut::Vacant(RawVacantEntryMut {
                table: &mut self.map.table,
            }),
        }
    }
}

impl<'a, K, V> RawEntryBuilder<'a, K, V> {
    /// Access an entry by key.
    #[cfg_attr(feature = "inline-more", inline)]
    #[allow(clippy::wrong_self_convention)]
    pub fn from_key<Q: ?Sized>(self, k: &Q) -> Option<(&'a K, &'a V)>
    where
        K: Borrow<Q>,
        Q: AutoHash + Eq,
    {
        self.from_key_hashed_nocheck(k.get_hash(), k)
    }

    /// Access an entry by a key and its hash.
    #[cfg_attr(feature = "inline-more", inline)]
    #[allow(clippy::wrong_self_convention)]
    pub fn from_key_hashed_nocheck<Q: ?Sized>(self, hash: u64, k: &Q) -> Option<(&'a K, &'a V)>
    where
        K: Borrow<Q>,
        Q: Eq,
    {
        self.from_hash(hash, equivalent(k))
    }

    #[cfg_attr(feature = "inline-more", inline)]
    fn search<F>(self, hash: u64, mut is_match: F) -> Option<(&'a K, &'a V)>
    where
        F: FnMut(&K) -> bool,
    {
        match self.map.table.get(hash, |(k, _)| is_match(k)) {
            Some(&(ref key, ref value)) => Some((key, value)),
            None => None,
        }
    }

    /// Access an entry by hash.
    #[cfg_attr(feature = "inline-more", inline)]
    #[allow(clippy::wrong_self_convention)]
    pub fn from_hash<F>(self, hash: u64, is_match: F) -> Option<(&'a K, &'a V)>
    where
        F: FnMut(&K) -> bool,
    {
        self.search(hash, is_match)
    }
}

impl<'a, K, V> RawEntryMut<'a, K, V> {
    /// Sets the value of the entry, and returns a RawOccupiedEntryMut.
    ///
    /// # Examples
    ///
    /// ```
    /// use hashbrown::HashMap;
    ///
    /// let mut map: HashMap<&str, u32> = HashMap::new();
    /// let entry = map.raw_entry_mut().from_key("horseyland").insert("horseyland", 37);
    ///
    /// assert_eq!(entry.remove_entry(), ("horseyland", 37));
    /// ```
    #[cfg_attr(feature = "inline-more", inline)]
    pub fn insert(self, key: K, value: V) -> RawOccupiedEntryMut<'a, K, V>
    where
        K: AutoHash,
    {
        match self {
            RawEntryMut::Occupied(mut entry) => {
                entry.insert(value);
                entry
            }
            RawEntryMut::Vacant(entry) => entry.insert_entry(key, value),
        }
    }

    /// Ensures a value is in the entry by inserting the default if empty, and returns
    /// mutable references to the key and value in the entry.
    ///
    /// # Examples
    ///
    /// ```
    /// use hashbrown::HashMap;
    ///
    /// let mut map: HashMap<&str, u32> = HashMap::new();
    ///
    /// map.raw_entry_mut().from_key("poneyland").or_insert("poneyland", 3);
    /// assert_eq!(map["poneyland"], 3);
    ///
    /// *map.raw_entry_mut().from_key("poneyland").or_insert("poneyland", 10).1 *= 2;
    /// assert_eq!(map["poneyland"], 6);
    /// ```
    #[cfg_attr(feature = "inline-more", inline)]
    pub fn or_insert(self, default_key: K, default_val: V) -> (&'a mut K, &'a mut V)
    where
        K: AutoHash,
    {
        match self {
            RawEntryMut::Occupied(entry) => entry.into_key_value(),
            RawEntryMut::Vacant(entry) => entry.insert(default_key, default_val),
        }
    }

    /// Ensures a value is in the entry by inserting the result of the default function if empty,
    /// and returns mutable references to the key and value in the entry.
    ///
    /// # Examples
    ///
    /// ```
    /// use hashbrown::HashMap;
    ///
    /// let mut map: HashMap<&str, String> = HashMap::new();
    ///
    /// map.raw_entry_mut().from_key("poneyland").or_insert_with(|| {
    ///     ("poneyland", "hoho".to_string())
    /// });
    ///
    /// assert_eq!(map["poneyland"], "hoho".to_string());
    /// ```
    #[cfg_attr(feature = "inline-more", inline)]
    pub fn or_insert_with<F>(self, default: F) -> (&'a mut K, &'a mut V)
    where
        F: FnOnce() -> (K, V),
        K: AutoHash,
    {
        match self {
            RawEntryMut::Occupied(entry) => entry.into_key_value(),
            RawEntryMut::Vacant(entry) => {
                let (k, v) = default();
                entry.insert(k, v)
            }
        }
    }

    /// Provides in-place mutable access to an occupied entry before any
    /// potential inserts into the map.
    ///
    /// # Examples
    ///
    /// ```
    /// use hashbrown::HashMap;
    ///
    /// let mut map: HashMap<&str, u32> = HashMap::new();
    ///
    /// map.raw_entry_mut()
    ///    .from_key("poneyland")
    ///    .and_modify(|_k, v| { *v += 1 })
    ///    .or_insert("poneyland", 42);
    /// assert_eq!(map["poneyland"], 42);
    ///
    /// map.raw_entry_mut()
    ///    .from_key("poneyland")
    ///    .and_modify(|_k, v| { *v += 1 })
    ///    .or_insert("poneyland", 0);
    /// assert_eq!(map["poneyland"], 43);
    /// ```
    #[cfg_attr(feature = "inline-more", inline)]
    pub fn and_modify<F>(self, f: F) -> Self
    where
        F: FnOnce(&mut K, &mut V),
    {
        match self {
            RawEntryMut::Occupied(mut entry) => {
                {
                    let (k, v) = entry.get_key_value_mut();
                    f(k, v);
                }
                RawEntryMut::Occupied(entry)
            }
            RawEntryMut::Vacant(entry) => RawEntryMut::Vacant(entry),
        }
    }

    /// Provides shared access to the key and owned access to the value of
    /// an occupied entry and allows to replace or remove it based on the
    /// value of the returned option.
    ///
    /// # Examples
    ///
    /// ```
    /// use hashbrown::HashMap;
    /// use hashbrown::hash_map::RawEntryMut;
    ///
    /// let mut map: HashMap<&str, u32> = HashMap::new();
    ///
    /// let entry = map
    ///     .raw_entry_mut()
    ///     .from_key("poneyland")
    ///     .and_replace_entry_with(|_k, _v| panic!());
    ///
    /// match entry {
    ///     RawEntryMut::Vacant(_) => {},
    ///     RawEntryMut::Occupied(_) => panic!(),
    /// }
    ///
    /// map.insert("poneyland", 42);
    ///
    /// let entry = map
    ///     .raw_entry_mut()
    ///     .from_key("poneyland")
    ///     .and_replace_entry_with(|k, v| {
    ///         assert_eq!(k, &"poneyland");
    ///         assert_eq!(v, 42);
    ///         Some(v + 1)
    ///     });
    ///
    /// match entry {
    ///     RawEntryMut::Occupied(e) => {
    ///         assert_eq!(e.key(), &"poneyland");
    ///         assert_eq!(e.get(), &43);
    ///     },
    ///     RawEntryMut::Vacant(_) => panic!(),
    /// }
    ///
    /// assert_eq!(map["poneyland"], 43);
    ///
    /// let entry = map
    ///     .raw_entry_mut()
    ///     .from_key("poneyland")
    ///     .and_replace_entry_with(|_k, _v| None);
    ///
    /// match entry {
    ///     RawEntryMut::Vacant(_) => {},
    ///     RawEntryMut::Occupied(_) => panic!(),
    /// }
    ///
    /// assert!(!map.contains_key("poneyland"));
    /// ```
    #[cfg_attr(feature = "inline-more", inline)]
    pub fn and_replace_entry_with<F>(self, f: F) -> Self
    where
        F: FnOnce(&K, V) -> Option<V>,
    {
        match self {
            RawEntryMut::Occupied(entry) => entry.replace_entry_with(f),
            RawEntryMut::Vacant(_) => self,
        }
    }
}

impl<'a, K, V> RawOccupiedEntryMut<'a, K, V> {
    /// Gets a reference to the key in the entry.
    #[cfg_attr(feature = "inline-more", inline)]
    pub fn key(&self) -> &K {
        unsafe { &self.elem.as_ref().0 }
    }

    /// Gets a mutable reference to the key in the entry.
    #[cfg_attr(feature = "inline-more", inline)]
    pub fn key_mut(&mut self) -> &mut K {
        unsafe { &mut self.elem.as_mut().0 }
    }

    /// Converts the entry into a mutable reference to the key in the entry
    /// with a lifetime bound to the map itself.
    #[cfg_attr(feature = "inline-more", inline)]
    pub fn into_key(self) -> &'a mut K {
        unsafe { &mut self.elem.as_mut().0 }
    }

    /// Gets a reference to the value in the entry.
    #[cfg_attr(feature = "inline-more", inline)]
    pub fn get(&self) -> &V {
        unsafe { &self.elem.as_ref().1 }
    }

    /// Converts the OccupiedEntry into a mutable reference to the value in the entry
    /// with a lifetime bound to the map itself.
    #[cfg_attr(feature = "inline-more", inline)]
    pub fn into_mut(self) -> &'a mut V {
        unsafe { &mut self.elem.as_mut().1 }
    }

    /// Gets a mutable reference to the value in the entry.
    #[cfg_attr(feature = "inline-more", inline)]
    pub fn get_mut(&mut self) -> &mut V {
        unsafe { &mut self.elem.as_mut().1 }
    }

    /// Gets a reference to the key and value in the entry.
    #[cfg_attr(feature = "inline-more", inline)]
    pub fn get_key_value(&mut self) -> (&K, &V) {
        unsafe {
            let &(ref key, ref value) = self.elem.as_ref();
            (key, value)
        }
    }

    /// Gets a mutable reference to the key and value in the entry.
    #[cfg_attr(feature = "inline-more", inline)]
    pub fn get_key_value_mut(&mut self) -> (&mut K, &mut V) {
        unsafe {
            let &mut (ref mut key, ref mut value) = self.elem.as_mut();
            (key, value)
        }
    }

    /// Converts the OccupiedEntry into a mutable reference to the key and value in the entry
    /// with a lifetime bound to the map itself.
    #[cfg_attr(feature = "inline-more", inline)]
    pub fn into_key_value(self) -> (&'a mut K, &'a mut V) {
        unsafe {
            let &mut (ref mut key, ref mut value) = self.elem.as_mut();
            (key, value)
        }
    }

    /// Sets the value of the entry, and returns the entry's old value.
    #[cfg_attr(feature = "inline-more", inline)]
    pub fn insert(&mut self, value: V) -> V {
        mem::replace(self.get_mut(), value)
    }

    /// Sets the value of the entry, and returns the entry's old value.
    #[cfg_attr(feature = "inline-more", inline)]
    pub fn insert_key(&mut self, key: K) -> K {
        mem::replace(self.key_mut(), key)
    }

    /// Takes the value out of the entry, and returns it.
    #[cfg_attr(feature = "inline-more", inline)]
    pub fn remove(self) -> V {
        self.remove_entry().1
    }

    /// Take the ownership of the key and value from the map.
    #[cfg_attr(feature = "inline-more", inline)]
    pub fn remove_entry(self) -> (K, V) {
        unsafe { self.table.remove(self.elem) }
    }

    /// Provides shared access to the key and owned access to the value of
    /// the entry and allows to replace or remove it based on the
    /// value of the returned option.
    #[cfg_attr(feature = "inline-more", inline)]
    pub fn replace_entry_with<F>(self, f: F) -> RawEntryMut<'a, K, V>
    where
        F: FnOnce(&K, V) -> Option<V>,
    {
        unsafe {
            let still_occupied = self
                .table
                .replace_bucket_with(self.elem.clone(), |(key, value)| {
                    f(&key, value).map(|new_value| (key, new_value))
                });

            if still_occupied {
                RawEntryMut::Occupied(self)
            } else {
                RawEntryMut::Vacant(RawVacantEntryMut {
                    table: self.table,
                })
            }
        }
    }
}

impl<'a, K, V> RawVacantEntryMut<'a, K, V> {
    /// Sets the value of the entry with the VacantEntry's key,
    /// and returns a mutable reference to it.
    #[cfg_attr(feature = "inline-more", inline)]
    pub fn insert(self, key: K, value: V) -> (&'a mut K, &'a mut V)
    where
        K: AutoHash,
    {
        self.insert_hashed_nocheck(key.get_hash(), key, value)
    }

    /// Sets the value of the entry with the VacantEntry's key,
    /// and returns a mutable reference to it.
    #[cfg_attr(feature = "inline-more", inline)]
    #[allow(clippy::shadow_unrelated)]
    pub fn insert_hashed_nocheck(self, hash: u64, key: K, value: V) -> (&'a mut K, &'a mut V)
    where
        K: AutoHash,
    {
<<<<<<< HEAD
        self.insert_with_hasher(hash, key, value, K::get_hash)
=======
        let &mut (ref mut k, ref mut v) =
            self.table
                .insert_entry(hash, (key, value), make_hasher(self.hash_builder));
        (k, v)
>>>>>>> 8bee6b8a
    }

    /// Set the value of an entry with a custom hasher function.
    #[cfg_attr(feature = "inline-more", inline)]
    pub fn insert_with_hasher<H>(
        self,
        hash: u64,
        key: K,
        value: V,
        hasher: H,
    ) -> (&'a mut K, &'a mut V)
    where
        H: Fn(&K) -> u64,
    {
        let &mut (ref mut k, ref mut v) = self
            .table
            .insert_entry(hash, (key, value), |x| hasher(&x.0));
        (k, v)
    }

    #[cfg_attr(feature = "inline-more", inline)]
    fn insert_entry(self, key: K, value: V) -> RawOccupiedEntryMut<'a, K, V>
    where
        K: AutoHash,
    {
<<<<<<< HEAD
        let elem = self.table.insert(key.get_hash(), (key, value), entry_hash);
=======
        let mut hasher = self.hash_builder.build_hasher();
        key.hash(&mut hasher);

        let elem = self.table.insert(
            hasher.finish(),
            (key, value),
            make_hasher(self.hash_builder),
        );
>>>>>>> 8bee6b8a
        RawOccupiedEntryMut {
            elem,
            table: self.table,
        }
    }
}

impl<K, V> Debug for RawEntryBuilderMut<'_, K, V> {
    fn fmt(&self, f: &mut fmt::Formatter<'_>) -> fmt::Result {
        f.debug_struct("RawEntryBuilder").finish()
    }
}

impl<K: Debug, V: Debug> Debug for RawEntryMut<'_, K, V> {
    fn fmt(&self, f: &mut fmt::Formatter<'_>) -> fmt::Result {
        match *self {
            RawEntryMut::Vacant(ref v) => f.debug_tuple("RawEntry").field(v).finish(),
            RawEntryMut::Occupied(ref o) => f.debug_tuple("RawEntry").field(o).finish(),
        }
    }
}

impl<K: Debug, V: Debug> Debug for RawOccupiedEntryMut<'_, K, V> {
    fn fmt(&self, f: &mut fmt::Formatter<'_>) -> fmt::Result {
        f.debug_struct("RawOccupiedEntryMut")
            .field("key", self.key())
            .field("value", self.get())
            .finish()
    }
}

impl<K, V> Debug for RawVacantEntryMut<'_, K, V> {
    fn fmt(&self, f: &mut fmt::Formatter<'_>) -> fmt::Result {
        f.debug_struct("RawVacantEntryMut").finish()
    }
}

impl<K, V> Debug for RawEntryBuilder<'_, K, V> {
    fn fmt(&self, f: &mut fmt::Formatter<'_>) -> fmt::Result {
        f.debug_struct("RawEntryBuilder").finish()
    }
}

/// A view into a single entry in a map, which may either be vacant or occupied.
///
/// This `enum` is constructed from the [`entry`] method on [`HashMap`].
///
/// [`HashMap`]: struct.HashMap.html
/// [`entry`]: struct.HashMap.html#method.entry
pub enum Entry<'a, K, V> {
    /// An occupied entry.
    Occupied(OccupiedEntry<'a, K, V>),

    /// A vacant entry.
    Vacant(VacantEntry<'a, K, V>),
}

impl<K: Debug, V: Debug> Debug for Entry<'_, K, V> {
    fn fmt(&self, f: &mut fmt::Formatter<'_>) -> fmt::Result {
        match *self {
            Entry::Vacant(ref v) => f.debug_tuple("Entry").field(v).finish(),
            Entry::Occupied(ref o) => f.debug_tuple("Entry").field(o).finish(),
        }
    }
}

/// A view into an occupied entry in a `HashMap`.
/// It is part of the [`Entry`] enum.
///
/// [`Entry`]: enum.Entry.html
pub struct OccupiedEntry<'a, K, V> {
    hash: u64,
    key: Option<K>,
    elem: Bucket<(K, V)>,
    table: &'a mut AutoHashMap<K, V>,
}

unsafe impl<K: Send, V: Send> Send for OccupiedEntry<'_, K, V> {}
unsafe impl<K: Sync, V: Sync> Sync for OccupiedEntry<'_, K, V> {}

impl<K: Debug, V: Debug> Debug for OccupiedEntry<'_, K, V> {
    fn fmt(&self, f: &mut fmt::Formatter<'_>) -> fmt::Result {
        f.debug_struct("OccupiedEntry")
            .field("key", self.key())
            .field("value", self.get())
            .finish()
    }
}

/// A view into a vacant entry in a `HashMap`.
/// It is part of the [`Entry`] enum.
///
/// [`Entry`]: enum.Entry.html
pub struct VacantEntry<'a, K, V> {
    hash: u64,
    key: K,
    table: &'a mut AutoHashMap<K, V>,
}

impl<K: Debug, V> Debug for VacantEntry<'_, K, V> {
    fn fmt(&self, f: &mut fmt::Formatter<'_>) -> fmt::Result {
        f.debug_tuple("VacantEntry").field(self.key()).finish()
    }
}

impl<'a, K, V> IntoIterator for &'a AutoHashMap<K, V> {
    type Item = (&'a K, &'a V);
    type IntoIter = Iter<'a, K, V>;

    #[cfg_attr(feature = "inline-more", inline)]
    fn into_iter(self) -> Iter<'a, K, V> {
        self.iter()
    }
}

impl<'a, K, V> IntoIterator for &'a mut AutoHashMap<K, V> {
    type Item = (&'a K, &'a mut V);
    type IntoIter = IterMut<'a, K, V>;

    #[cfg_attr(feature = "inline-more", inline)]
    fn into_iter(self) -> IterMut<'a, K, V> {
        self.iter_mut()
    }
}

impl<K, V> IntoIterator for AutoHashMap<K, V> {
    type Item = (K, V);
    type IntoIter = IntoIter<K, V>;

    /// Creates a consuming iterator, that is, one that moves each key-value
    /// pair out of the map in arbitrary order. The map cannot be used after
    /// calling this.
    ///
    /// # Examples
    ///
    /// ```
    /// use hashbrown::HashMap;
    ///
    /// let mut map = HashMap::new();
    /// map.insert("a", 1);
    /// map.insert("b", 2);
    /// map.insert("c", 3);
    ///
    /// // Not possible with .iter()
    /// let vec: Vec<(&str, i32)> = map.into_iter().collect();
    /// ```
    #[cfg_attr(feature = "inline-more", inline)]
    fn into_iter(self) -> IntoIter<K, V> {
        IntoIter {
            inner: self.table.into_iter(),
        }
    }
}

impl<'a, K, V> Iterator for Iter<'a, K, V> {
    type Item = (&'a K, &'a V);

    #[cfg_attr(feature = "inline-more", inline)]
    fn next(&mut self) -> Option<(&'a K, &'a V)> {
        // Avoid `Option::map` because it bloats LLVM IR.
        match self.inner.next() {
            Some(x) => unsafe {
                let r = x.as_ref();
                Some((&r.0, &r.1))
            },
            None => None,
        }
    }
    #[cfg_attr(feature = "inline-more", inline)]
    fn size_hint(&self) -> (usize, Option<usize>) {
        self.inner.size_hint()
    }
}
impl<K, V> ExactSizeIterator for Iter<'_, K, V> {
    #[cfg_attr(feature = "inline-more", inline)]
    fn len(&self) -> usize {
        self.inner.len()
    }
}

impl<K, V> FusedIterator for Iter<'_, K, V> {}

impl<'a, K, V> Iterator for IterMut<'a, K, V> {
    type Item = (&'a K, &'a mut V);

    #[cfg_attr(feature = "inline-more", inline)]
    fn next(&mut self) -> Option<(&'a K, &'a mut V)> {
        // Avoid `Option::map` because it bloats LLVM IR.
        match self.inner.next() {
            Some(x) => unsafe {
                let r = x.as_mut();
                Some((&r.0, &mut r.1))
            },
            None => None,
        }
    }
    #[cfg_attr(feature = "inline-more", inline)]
    fn size_hint(&self) -> (usize, Option<usize>) {
        self.inner.size_hint()
    }
}
impl<K, V> ExactSizeIterator for IterMut<'_, K, V> {
    #[cfg_attr(feature = "inline-more", inline)]
    fn len(&self) -> usize {
        self.inner.len()
    }
}
impl<K, V> FusedIterator for IterMut<'_, K, V> {}

impl<K, V> fmt::Debug for IterMut<'_, K, V>
where
    K: fmt::Debug,
    V: fmt::Debug,
{
    fn fmt(&self, f: &mut fmt::Formatter<'_>) -> fmt::Result {
        f.debug_list().entries(self.iter()).finish()
    }
}

impl<K, V> Iterator for IntoIter<K, V> {
    type Item = (K, V);

    #[cfg_attr(feature = "inline-more", inline)]
    fn next(&mut self) -> Option<(K, V)> {
        self.inner.next()
    }
    #[cfg_attr(feature = "inline-more", inline)]
    fn size_hint(&self) -> (usize, Option<usize>) {
        self.inner.size_hint()
    }
}
impl<K, V> ExactSizeIterator for IntoIter<K, V> {
    #[cfg_attr(feature = "inline-more", inline)]
    fn len(&self) -> usize {
        self.inner.len()
    }
}
impl<K, V> FusedIterator for IntoIter<K, V> {}

impl<K: Debug, V: Debug> fmt::Debug for IntoIter<K, V> {
    fn fmt(&self, f: &mut fmt::Formatter<'_>) -> fmt::Result {
        f.debug_list().entries(self.iter()).finish()
    }
}

impl<'a, K, V> Iterator for Keys<'a, K, V> {
    type Item = &'a K;

    #[cfg_attr(feature = "inline-more", inline)]
    fn next(&mut self) -> Option<&'a K> {
        // Avoid `Option::map` because it bloats LLVM IR.
        match self.inner.next() {
            Some((k, _)) => Some(k),
            None => None,
        }
    }
    #[cfg_attr(feature = "inline-more", inline)]
    fn size_hint(&self) -> (usize, Option<usize>) {
        self.inner.size_hint()
    }
}
impl<K, V> ExactSizeIterator for Keys<'_, K, V> {
    #[cfg_attr(feature = "inline-more", inline)]
    fn len(&self) -> usize {
        self.inner.len()
    }
}
impl<K, V> FusedIterator for Keys<'_, K, V> {}

impl<'a, K, V> Iterator for Values<'a, K, V> {
    type Item = &'a V;

    #[cfg_attr(feature = "inline-more", inline)]
    fn next(&mut self) -> Option<&'a V> {
        // Avoid `Option::map` because it bloats LLVM IR.
        match self.inner.next() {
            Some((_, v)) => Some(v),
            None => None,
        }
    }
    #[cfg_attr(feature = "inline-more", inline)]
    fn size_hint(&self) -> (usize, Option<usize>) {
        self.inner.size_hint()
    }
}
impl<K, V> ExactSizeIterator for Values<'_, K, V> {
    #[cfg_attr(feature = "inline-more", inline)]
    fn len(&self) -> usize {
        self.inner.len()
    }
}
impl<K, V> FusedIterator for Values<'_, K, V> {}

impl<'a, K, V> Iterator for ValuesMut<'a, K, V> {
    type Item = &'a mut V;

    #[cfg_attr(feature = "inline-more", inline)]
    fn next(&mut self) -> Option<&'a mut V> {
        // Avoid `Option::map` because it bloats LLVM IR.
        match self.inner.next() {
            Some((_, v)) => Some(v),
            None => None,
        }
    }
    #[cfg_attr(feature = "inline-more", inline)]
    fn size_hint(&self) -> (usize, Option<usize>) {
        self.inner.size_hint()
    }
}
impl<K, V> ExactSizeIterator for ValuesMut<'_, K, V> {
    #[cfg_attr(feature = "inline-more", inline)]
    fn len(&self) -> usize {
        self.inner.len()
    }
}
impl<K, V> FusedIterator for ValuesMut<'_, K, V> {}

impl<K, V> fmt::Debug for ValuesMut<'_, K, V>
where
    K: fmt::Debug,
    V: fmt::Debug,
{
    fn fmt(&self, f: &mut fmt::Formatter<'_>) -> fmt::Result {
        f.debug_list().entries(self.inner.iter()).finish()
    }
}

impl<'a, K, V> Iterator for Drain<'a, K, V> {
    type Item = (K, V);

    #[cfg_attr(feature = "inline-more", inline)]
    fn next(&mut self) -> Option<(K, V)> {
        self.inner.next()
    }
    #[cfg_attr(feature = "inline-more", inline)]
    fn size_hint(&self) -> (usize, Option<usize>) {
        self.inner.size_hint()
    }
}
impl<K, V> ExactSizeIterator for Drain<'_, K, V> {
    #[cfg_attr(feature = "inline-more", inline)]
    fn len(&self) -> usize {
        self.inner.len()
    }
}
impl<K, V> FusedIterator for Drain<'_, K, V> {}

impl<K, V> fmt::Debug for Drain<'_, K, V>
where
    K: fmt::Debug,
    V: fmt::Debug,
{
    fn fmt(&self, f: &mut fmt::Formatter<'_>) -> fmt::Result {
        f.debug_list().entries(self.iter()).finish()
    }
}

impl<'a, K, V> Entry<'a, K, V> {
    /// Sets the value of the entry, and returns an OccupiedEntry.
    ///
    /// # Examples
    ///
    /// ```
    /// use hashbrown::HashMap;
    ///
    /// let mut map: HashMap<&str, u32> = HashMap::new();
    /// let entry = map.entry("horseyland").insert(37);
    ///
    /// assert_eq!(entry.key(), &"horseyland");
    /// ```
    #[cfg_attr(feature = "inline-more", inline)]
    pub fn insert(self, value: V) -> OccupiedEntry<'a, K, V>
    where
        K: AutoHash,
    {
        match self {
            Entry::Occupied(mut entry) => {
                entry.insert(value);
                entry
            }
            Entry::Vacant(entry) => entry.insert_entry(value),
        }
    }

    /// Ensures a value is in the entry by inserting the default if empty, and returns
    /// a mutable reference to the value in the entry.
    ///
    /// # Examples
    ///
    /// ```
    /// use hashbrown::HashMap;
    ///
    /// let mut map: HashMap<&str, u32> = HashMap::new();
    ///
    /// map.entry("poneyland").or_insert(3);
    /// assert_eq!(map["poneyland"], 3);
    ///
    /// *map.entry("poneyland").or_insert(10) *= 2;
    /// assert_eq!(map["poneyland"], 6);
    /// ```
    #[cfg_attr(feature = "inline-more", inline)]
    pub fn or_insert(self, default: V) -> &'a mut V
    where
        K: AutoHash,
    {
        match self {
            Entry::Occupied(entry) => entry.into_mut(),
            Entry::Vacant(entry) => entry.insert(default),
        }
    }

    /// Ensures a value is in the entry by inserting the result of the default function if empty,
    /// and returns a mutable reference to the value in the entry.
    ///
    /// # Examples
    ///
    /// ```
    /// use hashbrown::HashMap;
    ///
    /// let mut map: HashMap<&str, String> = HashMap::new();
    /// let s = "hoho".to_string();
    ///
    /// map.entry("poneyland").or_insert_with(|| s);
    ///
    /// assert_eq!(map["poneyland"], "hoho".to_string());
    /// ```
    #[cfg_attr(feature = "inline-more", inline)]
    pub fn or_insert_with<F: FnOnce() -> V>(self, default: F) -> &'a mut V
    where
        K: AutoHash,
    {
        match self {
            Entry::Occupied(entry) => entry.into_mut(),
            Entry::Vacant(entry) => entry.insert(default()),
        }
    }

    /// Ensures a value is in the entry by inserting, if empty, the result of the default function,
    /// which takes the key as its argument, and returns a mutable reference to the value in the
    /// entry.
    ///
    /// # Examples
    ///
    /// ```
    /// use hashbrown::HashMap;
    ///
    /// let mut map: HashMap<&str, usize> = HashMap::new();
    ///
    /// map.entry("poneyland").or_insert_with_key(|key| key.chars().count());
    ///
    /// assert_eq!(map["poneyland"], 9);
    /// ```
    #[cfg_attr(feature = "inline-more", inline)]
    pub fn or_insert_with_key<F: FnOnce(&K) -> V>(self, default: F) -> &'a mut V
    where
        K: AutoHash,
    {
        match self {
            Entry::Occupied(entry) => entry.into_mut(),
            Entry::Vacant(entry) => {
                let value = default(entry.key());
                entry.insert(value)
            }
        }
    }

    /// Returns a reference to this entry's key.
    ///
    /// # Examples
    ///
    /// ```
    /// use hashbrown::HashMap;
    ///
    /// let mut map: HashMap<&str, u32> = HashMap::new();
    /// assert_eq!(map.entry("poneyland").key(), &"poneyland");
    /// ```
    #[cfg_attr(feature = "inline-more", inline)]
    pub fn key(&self) -> &K {
        match *self {
            Entry::Occupied(ref entry) => entry.key(),
            Entry::Vacant(ref entry) => entry.key(),
        }
    }

    /// Provides in-place mutable access to an occupied entry before any
    /// potential inserts into the map.
    ///
    /// # Examples
    ///
    /// ```
    /// use hashbrown::HashMap;
    ///
    /// let mut map: HashMap<&str, u32> = HashMap::new();
    ///
    /// map.entry("poneyland")
    ///    .and_modify(|e| { *e += 1 })
    ///    .or_insert(42);
    /// assert_eq!(map["poneyland"], 42);
    ///
    /// map.entry("poneyland")
    ///    .and_modify(|e| { *e += 1 })
    ///    .or_insert(42);
    /// assert_eq!(map["poneyland"], 43);
    /// ```
    #[cfg_attr(feature = "inline-more", inline)]
    pub fn and_modify<F>(self, f: F) -> Self
    where
        F: FnOnce(&mut V),
    {
        match self {
            Entry::Occupied(mut entry) => {
                f(entry.get_mut());
                Entry::Occupied(entry)
            }
            Entry::Vacant(entry) => Entry::Vacant(entry),
        }
    }

    /// Provides shared access to the key and owned access to the value of
    /// an occupied entry and allows to replace or remove it based on the
    /// value of the returned option.
    ///
    /// # Examples
    ///
    /// ```
    /// use hashbrown::HashMap;
    /// use hashbrown::hash_map::Entry;
    ///
    /// let mut map: HashMap<&str, u32> = HashMap::new();
    ///
    /// let entry = map
    ///     .entry("poneyland")
    ///     .and_replace_entry_with(|_k, _v| panic!());
    ///
    /// match entry {
    ///     Entry::Vacant(e) => {
    ///         assert_eq!(e.key(), &"poneyland");
    ///     }
    ///     Entry::Occupied(_) => panic!(),
    /// }
    ///
    /// map.insert("poneyland", 42);
    ///
    /// let entry = map
    ///     .entry("poneyland")
    ///     .and_replace_entry_with(|k, v| {
    ///         assert_eq!(k, &"poneyland");
    ///         assert_eq!(v, 42);
    ///         Some(v + 1)
    ///     });
    ///
    /// match entry {
    ///     Entry::Occupied(e) => {
    ///         assert_eq!(e.key(), &"poneyland");
    ///         assert_eq!(e.get(), &43);
    ///     }
    ///     Entry::Vacant(_) => panic!(),
    /// }
    ///
    /// assert_eq!(map["poneyland"], 43);
    ///
    /// let entry = map
    ///     .entry("poneyland")
    ///     .and_replace_entry_with(|_k, _v| None);
    ///
    /// match entry {
    ///     Entry::Vacant(e) => assert_eq!(e.key(), &"poneyland"),
    ///     Entry::Occupied(_) => panic!(),
    /// }
    ///
    /// assert!(!map.contains_key("poneyland"));
    /// ```
    #[cfg_attr(feature = "inline-more", inline)]
    pub fn and_replace_entry_with<F>(self, f: F) -> Self
    where
        F: FnOnce(&K, V) -> Option<V>,
    {
        match self {
            Entry::Occupied(entry) => entry.replace_entry_with(f),
            Entry::Vacant(_) => self,
        }
    }
}

impl<'a, K, V: Default> Entry<'a, K, V> {
    /// Ensures a value is in the entry by inserting the default value if empty,
    /// and returns a mutable reference to the value in the entry.
    ///
    /// # Examples
    ///
    /// ```
    /// use hashbrown::HashMap;
    ///
    /// let mut map: HashMap<&str, Option<u32>> = HashMap::new();
    /// map.entry("poneyland").or_default();
    ///
    /// assert_eq!(map["poneyland"], None);
    /// ```
    #[cfg_attr(feature = "inline-more", inline)]
    pub fn or_default(self) -> &'a mut V
    where
        K: AutoHash,
    {
        match self {
            Entry::Occupied(entry) => entry.into_mut(),
            Entry::Vacant(entry) => entry.insert(Default::default()),
        }
    }
}

impl<'a, K, V> OccupiedEntry<'a, K, V> {
    /// Gets a reference to the key in the entry.
    ///
    /// # Examples
    ///
    /// ```
    /// use hashbrown::HashMap;
    ///
    /// let mut map: HashMap<&str, u32> = HashMap::new();
    /// map.entry("poneyland").or_insert(12);
    /// assert_eq!(map.entry("poneyland").key(), &"poneyland");
    /// ```
    #[cfg_attr(feature = "inline-more", inline)]
    pub fn key(&self) -> &K {
        unsafe { &self.elem.as_ref().0 }
    }

    /// Take the ownership of the key and value from the map.
    ///
    /// # Examples
    ///
    /// ```
    /// use hashbrown::HashMap;
    /// use hashbrown::hash_map::Entry;
    ///
    /// let mut map: HashMap<&str, u32> = HashMap::new();
    /// map.entry("poneyland").or_insert(12);
    ///
    /// if let Entry::Occupied(o) = map.entry("poneyland") {
    ///     // We delete the entry from the map.
    ///     o.remove_entry();
    /// }
    ///
    /// assert_eq!(map.contains_key("poneyland"), false);
    /// ```
    #[cfg_attr(feature = "inline-more", inline)]
    pub fn remove_entry(self) -> (K, V) {
        unsafe { self.table.table.remove(self.elem) }
    }

    /// Gets a reference to the value in the entry.
    ///
    /// # Examples
    ///
    /// ```
    /// use hashbrown::HashMap;
    /// use hashbrown::hash_map::Entry;
    ///
    /// let mut map: HashMap<&str, u32> = HashMap::new();
    /// map.entry("poneyland").or_insert(12);
    ///
    /// if let Entry::Occupied(o) = map.entry("poneyland") {
    ///     assert_eq!(o.get(), &12);
    /// }
    /// ```
    #[cfg_attr(feature = "inline-more", inline)]
    pub fn get(&self) -> &V {
        unsafe { &self.elem.as_ref().1 }
    }

    /// Gets a mutable reference to the value in the entry.
    ///
    /// If you need a reference to the `OccupiedEntry` which may outlive the
    /// destruction of the `Entry` value, see [`into_mut`].
    ///
    /// [`into_mut`]: #method.into_mut
    ///
    /// # Examples
    ///
    /// ```
    /// use hashbrown::HashMap;
    /// use hashbrown::hash_map::Entry;
    ///
    /// let mut map: HashMap<&str, u32> = HashMap::new();
    /// map.entry("poneyland").or_insert(12);
    ///
    /// assert_eq!(map["poneyland"], 12);
    /// if let Entry::Occupied(mut o) = map.entry("poneyland") {
    ///     *o.get_mut() += 10;
    ///     assert_eq!(*o.get(), 22);
    ///
    ///     // We can use the same Entry multiple times.
    ///     *o.get_mut() += 2;
    /// }
    ///
    /// assert_eq!(map["poneyland"], 24);
    /// ```
    #[cfg_attr(feature = "inline-more", inline)]
    pub fn get_mut(&mut self) -> &mut V {
        unsafe { &mut self.elem.as_mut().1 }
    }

    /// Converts the OccupiedEntry into a mutable reference to the value in the entry
    /// with a lifetime bound to the map itself.
    ///
    /// If you need multiple references to the `OccupiedEntry`, see [`get_mut`].
    ///
    /// [`get_mut`]: #method.get_mut
    ///
    /// # Examples
    ///
    /// ```
    /// use hashbrown::HashMap;
    /// use hashbrown::hash_map::Entry;
    ///
    /// let mut map: HashMap<&str, u32> = HashMap::new();
    /// map.entry("poneyland").or_insert(12);
    ///
    /// assert_eq!(map["poneyland"], 12);
    /// if let Entry::Occupied(o) = map.entry("poneyland") {
    ///     *o.into_mut() += 10;
    /// }
    ///
    /// assert_eq!(map["poneyland"], 22);
    /// ```
    #[cfg_attr(feature = "inline-more", inline)]
    pub fn into_mut(self) -> &'a mut V {
        unsafe { &mut self.elem.as_mut().1 }
    }

    /// Sets the value of the entry, and returns the entry's old value.
    ///
    /// # Examples
    ///
    /// ```
    /// use hashbrown::HashMap;
    /// use hashbrown::hash_map::Entry;
    ///
    /// let mut map: HashMap<&str, u32> = HashMap::new();
    /// map.entry("poneyland").or_insert(12);
    ///
    /// if let Entry::Occupied(mut o) = map.entry("poneyland") {
    ///     assert_eq!(o.insert(15), 12);
    /// }
    ///
    /// assert_eq!(map["poneyland"], 15);
    /// ```
    #[cfg_attr(feature = "inline-more", inline)]
    pub fn insert(&mut self, mut value: V) -> V {
        let old_value = self.get_mut();
        mem::swap(&mut value, old_value);
        value
    }

    /// Takes the value out of the entry, and returns it.
    ///
    /// # Examples
    ///
    /// ```
    /// use hashbrown::HashMap;
    /// use hashbrown::hash_map::Entry;
    ///
    /// let mut map: HashMap<&str, u32> = HashMap::new();
    /// map.entry("poneyland").or_insert(12);
    ///
    /// if let Entry::Occupied(o) = map.entry("poneyland") {
    ///     assert_eq!(o.remove(), 12);
    /// }
    ///
    /// assert_eq!(map.contains_key("poneyland"), false);
    /// ```
    #[cfg_attr(feature = "inline-more", inline)]
    pub fn remove(self) -> V {
        self.remove_entry().1
    }

    /// Replaces the entry, returning the old key and value. The new key in the hash map will be
    /// the key used to create this entry.
    ///
    /// # Examples
    ///
    /// ```
    /// use hashbrown::hash_map::{Entry, HashMap};
    /// use std::rc::Rc;
    ///
    /// let mut map: HashMap<Rc<String>, u32> = HashMap::new();
    /// map.insert(Rc::new("Stringthing".to_string()), 15);
    ///
    /// let my_key = Rc::new("Stringthing".to_string());
    ///
    /// if let Entry::Occupied(entry) = map.entry(my_key) {
    ///     // Also replace the key with a handle to our other key.
    ///     let (old_key, old_value): (Rc<String>, u32) = entry.replace_entry(16);
    /// }
    ///
    /// ```
    #[cfg_attr(feature = "inline-more", inline)]
    pub fn replace_entry(self, value: V) -> (K, V) {
        let entry = unsafe { self.elem.as_mut() };

        let old_key = mem::replace(&mut entry.0, self.key.unwrap());
        let old_value = mem::replace(&mut entry.1, value);

        (old_key, old_value)
    }

    /// Replaces the key in the hash map with the key used to create this entry.
    ///
    /// # Examples
    ///
    /// ```
    /// use hashbrown::hash_map::{Entry, HashMap};
    /// use std::rc::Rc;
    ///
    /// let mut map: HashMap<Rc<String>, u32> = HashMap::new();
    /// let mut known_strings: Vec<Rc<String>> = Vec::new();
    ///
    /// // Initialise known strings, run program, etc.
    ///
    /// reclaim_memory(&mut map, &known_strings);
    ///
    /// fn reclaim_memory(map: &mut HashMap<Rc<String>, u32>, known_strings: &[Rc<String>] ) {
    ///     for s in known_strings {
    ///         if let Entry::Occupied(entry) = map.entry(s.clone()) {
    ///             // Replaces the entry's key with our version of it in `known_strings`.
    ///             entry.replace_key();
    ///         }
    ///     }
    /// }
    /// ```
    #[cfg_attr(feature = "inline-more", inline)]
    pub fn replace_key(self) -> K {
        let entry = unsafe { self.elem.as_mut() };
        mem::replace(&mut entry.0, self.key.unwrap())
    }

    /// Provides shared access to the key and owned access to the value of
    /// the entry and allows to replace or remove it based on the
    /// value of the returned option.
    ///
    /// # Examples
    ///
    /// ```
    /// use hashbrown::HashMap;
    /// use hashbrown::hash_map::Entry;
    ///
    /// let mut map: HashMap<&str, u32> = HashMap::new();
    /// map.insert("poneyland", 42);
    ///
    /// let entry = match map.entry("poneyland") {
    ///     Entry::Occupied(e) => {
    ///         e.replace_entry_with(|k, v| {
    ///             assert_eq!(k, &"poneyland");
    ///             assert_eq!(v, 42);
    ///             Some(v + 1)
    ///         })
    ///     }
    ///     Entry::Vacant(_) => panic!(),
    /// };
    ///
    /// match entry {
    ///     Entry::Occupied(e) => {
    ///         assert_eq!(e.key(), &"poneyland");
    ///         assert_eq!(e.get(), &43);
    ///     }
    ///     Entry::Vacant(_) => panic!(),
    /// }
    ///
    /// assert_eq!(map["poneyland"], 43);
    ///
    /// let entry = match map.entry("poneyland") {
    ///     Entry::Occupied(e) => e.replace_entry_with(|_k, _v| None),
    ///     Entry::Vacant(_) => panic!(),
    /// };
    ///
    /// match entry {
    ///     Entry::Vacant(e) => {
    ///         assert_eq!(e.key(), &"poneyland");
    ///     }
    ///     Entry::Occupied(_) => panic!(),
    /// }
    ///
    /// assert!(!map.contains_key("poneyland"));
    /// ```
    #[cfg_attr(feature = "inline-more", inline)]
    pub fn replace_entry_with<F>(self, f: F) -> Entry<'a, K, V>
    where
        F: FnOnce(&K, V) -> Option<V>,
    {
        unsafe {
            let mut spare_key = None;

            self.table
                .table
                .replace_bucket_with(self.elem.clone(), |(key, value)| {
                    if let Some(new_value) = f(&key, value) {
                        Some((key, new_value))
                    } else {
                        spare_key = Some(key);
                        None
                    }
                });

            if let Some(key) = spare_key {
                Entry::Vacant(VacantEntry {
                    hash: self.hash,
                    key,
                    table: self.table,
                })
            } else {
                Entry::Occupied(self)
            }
        }
    }
}

impl<'a, K, V> VacantEntry<'a, K, V> {
    /// Gets a reference to the key that would be used when inserting a value
    /// through the `VacantEntry`.
    ///
    /// # Examples
    ///
    /// ```
    /// use hashbrown::HashMap;
    ///
    /// let mut map: HashMap<&str, u32> = HashMap::new();
    /// assert_eq!(map.entry("poneyland").key(), &"poneyland");
    /// ```
    #[cfg_attr(feature = "inline-more", inline)]
    pub fn key(&self) -> &K {
        &self.key
    }

    /// Take ownership of the key.
    ///
    /// # Examples
    ///
    /// ```
    /// use hashbrown::HashMap;
    /// use hashbrown::hash_map::Entry;
    ///
    /// let mut map: HashMap<&str, u32> = HashMap::new();
    ///
    /// if let Entry::Vacant(v) = map.entry("poneyland") {
    ///     v.into_key();
    /// }
    /// ```
    #[cfg_attr(feature = "inline-more", inline)]
    pub fn into_key(self) -> K {
        self.key
    }

    /// Sets the value of the entry with the VacantEntry's key,
    /// and returns a mutable reference to it.
    ///
    /// # Examples
    ///
    /// ```
    /// use hashbrown::HashMap;
    /// use hashbrown::hash_map::Entry;
    ///
    /// let mut map: HashMap<&str, u32> = HashMap::new();
    ///
    /// if let Entry::Vacant(o) = map.entry("poneyland") {
    ///     o.insert(37);
    /// }
    /// assert_eq!(map["poneyland"], 37);
    /// ```
    #[cfg_attr(feature = "inline-more", inline)]
    pub fn insert(self, value: V) -> &'a mut V
    where
        K: AutoHash,
    {
<<<<<<< HEAD
        let bucket = self.table.table.insert(self.hash, (self.key, value), entry_hash);
        unsafe { &mut bucket.as_mut().1 }
=======
        let table = &mut self.table.table;
        let entry = table.insert_entry(
            self.hash,
            (self.key, value),
            make_hasher(&self.table.hash_builder),
        );
        &mut entry.1
>>>>>>> 8bee6b8a
    }

    #[cfg_attr(feature = "inline-more", inline)]
    fn insert_entry(self, value: V) -> OccupiedEntry<'a, K, V>
    where
        K: AutoHash,
    {
<<<<<<< HEAD
        let elem = self.table.table.insert(self.hash, (self.key, value), entry_hash);
=======
        let elem = self.table.table.insert(
            self.hash,
            (self.key, value),
            make_hasher(&self.table.hash_builder),
        );
>>>>>>> 8bee6b8a
        OccupiedEntry {
            hash: self.hash,
            key: None,
            elem,
            table: self.table,
        }
    }
}

impl<K, V> FromIterator<(K, V)> for AutoHashMap<K, V>
where
    K: Eq + AutoHash,
{
    #[cfg_attr(feature = "inline-more", inline)]
    fn from_iter<T: IntoIterator<Item = (K, V)>>(iter: T) -> Self {
        let iter = iter.into_iter();
        let mut map = Self::with_capacity(iter.size_hint().0);
        iter.for_each(|(k, v)| {
            map.insert(k, v);
        });
        map
    }
}

/// Inserts all new key-values from the iterator and replaces values with existing
/// keys with new values returned from the iterator.
impl<K, V> Extend<(K, V)> for AutoHashMap<K, V>
where
    K: Eq + AutoHash,
{
    #[cfg_attr(feature = "inline-more", inline)]
    fn extend<T: IntoIterator<Item = (K, V)>>(&mut self, iter: T) {
        // Keys may be already present or show multiple times in the iterator.
        // Reserve the entire hint lower bound if the map is empty.
        // Otherwise reserve half the hint (rounded up), so the map
        // will only resize twice in the worst case.
        let iter = iter.into_iter();
        let reserve = if self.is_empty() {
            iter.size_hint().0
        } else {
            (iter.size_hint().0 + 1) / 2
        };
        self.reserve(reserve);
        iter.for_each(move |(k, v)| {
            self.insert(k, v);
        });
    }

    #[inline]
    #[cfg(feature = "nightly")]
    fn extend_one(&mut self, (k, v): (K, V)) {
        self.insert(k, v);
    }

    #[inline]
    #[cfg(feature = "nightly")]
    fn extend_reserve(&mut self, additional: usize) {
        // Keys may be already present or show multiple times in the iterator.
        // Reserve the entire hint lower bound if the map is empty.
        // Otherwise reserve half the hint (rounded up), so the map
        // will only resize twice in the worst case.
        let reserve = if self.is_empty() {
            additional
        } else {
            (additional + 1) / 2
        };
        self.reserve(reserve);
    }
}

impl<'a, K, V> Extend<(&'a K, &'a V)> for AutoHashMap<K, V>
where
    K: Eq + AutoHash + Copy,
    V: Copy,
{
    #[cfg_attr(feature = "inline-more", inline)]
    fn extend<T: IntoIterator<Item = (&'a K, &'a V)>>(&mut self, iter: T) {
        self.extend(iter.into_iter().map(|(&key, &value)| (key, value)));
    }

    #[inline]
    #[cfg(feature = "nightly")]
    fn extend_one(&mut self, (k, v): (&'a K, &'a V)) {
        self.insert(*k, *v);
    }

    #[inline]
    #[cfg(feature = "nightly")]
    fn extend_reserve(&mut self, additional: usize) {
        Extend::<(K, V)>::extend_reserve(self, additional);
    }
}

#[allow(dead_code)]
fn assert_covariance() {
    fn map_key<'new>(v: AutoHashMap<&'static str, u8>) -> AutoHashMap<&'new str, u8> {
        v
    }
    fn map_val<'new>(v: AutoHashMap<u8, &'static str>) -> AutoHashMap<u8, &'new str> {
        v
    }
    fn iter_key<'a, 'new>(v: Iter<'a, &'static str, u8>) -> Iter<'a, &'new str, u8> {
        v
    }
    fn iter_val<'a, 'new>(v: Iter<'a, u8, &'static str>) -> Iter<'a, u8, &'new str> {
        v
    }
    fn into_iter_key<'new>(v: IntoIter<&'static str, u8>) -> IntoIter<&'new str, u8> {
        v
    }
    fn into_iter_val<'new>(v: IntoIter<u8, &'static str>) -> IntoIter<u8, &'new str> {
        v
    }
    fn keys_key<'a, 'new>(v: Keys<'a, &'static str, u8>) -> Keys<'a, &'new str, u8> {
        v
    }
    fn keys_val<'a, 'new>(v: Keys<'a, u8, &'static str>) -> Keys<'a, u8, &'new str> {
        v
    }
    fn values_key<'a, 'new>(v: Values<'a, &'static str, u8>) -> Values<'a, &'new str, u8> {
        v
    }
    fn values_val<'a, 'new>(v: Values<'a, u8, &'static str>) -> Values<'a, u8, &'new str> {
        v
    }
    fn drain<'new>(
        d: Drain<'static, &'static str, &'static str>,
    ) -> Drain<'new, &'new str, &'new str> {
        d
    }
}

#[cfg(FIXME)]
#[cfg(test)]
mod test_map {
    use super::Entry::{Occupied, Vacant};
    use super::{AutoHashMap, RawEntryMut};
    use crate::TryReserveError::*;
    use rand::{rngs::SmallRng, Rng, SeedableRng};
    use std::cell::RefCell;
    use std::usize;
    use std::vec::Vec;

    #[test]
    fn test_zero_capacities() {
        type HM = HashMap<i32, i32>;

        let m = HM::new();
        assert_eq!(m.capacity(), 0);

        let m = HM::default();
        assert_eq!(m.capacity(), 0);

        let m = HM::with_hasher(DefaultHashBuilder::default());
        assert_eq!(m.capacity(), 0);

        let m = HM::with_capacity(0);
        assert_eq!(m.capacity(), 0);

        let m = HM::with_capacity_and_hasher(0, DefaultHashBuilder::default());
        assert_eq!(m.capacity(), 0);

        let mut m = HM::new();
        m.insert(1, 1);
        m.insert(2, 2);
        m.remove(&1);
        m.remove(&2);
        m.shrink_to_fit();
        assert_eq!(m.capacity(), 0);

        let mut m = HM::new();
        m.reserve(0);
        assert_eq!(m.capacity(), 0);
    }

    #[test]
    fn test_create_capacity_zero() {
        let mut m = HashMap::with_capacity(0);

        assert!(m.insert(1, 1).is_none());

        assert!(m.contains_key(&1));
        assert!(!m.contains_key(&0));
    }

    #[test]
    fn test_insert() {
        let mut m = HashMap::new();
        assert_eq!(m.len(), 0);
        assert!(m.insert(1, 2).is_none());
        assert_eq!(m.len(), 1);
        assert!(m.insert(2, 4).is_none());
        assert_eq!(m.len(), 2);
        assert_eq!(*m.get(&1).unwrap(), 2);
        assert_eq!(*m.get(&2).unwrap(), 4);
    }

    #[test]
    fn test_clone() {
        let mut m = HashMap::new();
        assert_eq!(m.len(), 0);
        assert!(m.insert(1, 2).is_none());
        assert_eq!(m.len(), 1);
        assert!(m.insert(2, 4).is_none());
        assert_eq!(m.len(), 2);
        let m2 = m.clone();
        assert_eq!(*m2.get(&1).unwrap(), 2);
        assert_eq!(*m2.get(&2).unwrap(), 4);
        assert_eq!(m2.len(), 2);
    }

    #[test]
    fn test_clone_from() {
        let mut m = HashMap::new();
        let mut m2 = HashMap::new();
        assert_eq!(m.len(), 0);
        assert!(m.insert(1, 2).is_none());
        assert_eq!(m.len(), 1);
        assert!(m.insert(2, 4).is_none());
        assert_eq!(m.len(), 2);
        m2.clone_from(&m);
        assert_eq!(*m2.get(&1).unwrap(), 2);
        assert_eq!(*m2.get(&2).unwrap(), 4);
        assert_eq!(m2.len(), 2);
    }

    thread_local! { static DROP_VECTOR: RefCell<Vec<i32>> = RefCell::new(Vec::new()) }

    #[derive(Hash, PartialEq, Eq)]
    struct Droppable {
        k: usize,
    }

    impl Droppable {
        fn new(k: usize) -> Droppable {
            DROP_VECTOR.with(|slot| {
                slot.borrow_mut()[k] += 1;
            });

            Droppable { k }
        }
    }

    impl Drop for Droppable {
        fn drop(&mut self) {
            DROP_VECTOR.with(|slot| {
                slot.borrow_mut()[self.k] -= 1;
            });
        }
    }

    impl Clone for Droppable {
        fn clone(&self) -> Self {
            Droppable::new(self.k)
        }
    }

    #[test]
    fn test_drops() {
        DROP_VECTOR.with(|slot| {
            *slot.borrow_mut() = vec![0; 200];
        });

        {
            let mut m = HashMap::new();

            DROP_VECTOR.with(|v| {
                for i in 0..200 {
                    assert_eq!(v.borrow()[i], 0);
                }
            });

            for i in 0..100 {
                let d1 = Droppable::new(i);
                let d2 = Droppable::new(i + 100);
                m.insert(d1, d2);
            }

            DROP_VECTOR.with(|v| {
                for i in 0..200 {
                    assert_eq!(v.borrow()[i], 1);
                }
            });

            for i in 0..50 {
                let k = Droppable::new(i);
                let v = m.remove(&k);

                assert!(v.is_some());

                DROP_VECTOR.with(|v| {
                    assert_eq!(v.borrow()[i], 1);
                    assert_eq!(v.borrow()[i + 100], 1);
                });
            }

            DROP_VECTOR.with(|v| {
                for i in 0..50 {
                    assert_eq!(v.borrow()[i], 0);
                    assert_eq!(v.borrow()[i + 100], 0);
                }

                for i in 50..100 {
                    assert_eq!(v.borrow()[i], 1);
                    assert_eq!(v.borrow()[i + 100], 1);
                }
            });
        }

        DROP_VECTOR.with(|v| {
            for i in 0..200 {
                assert_eq!(v.borrow()[i], 0);
            }
        });
    }

    #[test]
    fn test_into_iter_drops() {
        DROP_VECTOR.with(|v| {
            *v.borrow_mut() = vec![0; 200];
        });

        let hm = {
            let mut hm = HashMap::new();

            DROP_VECTOR.with(|v| {
                for i in 0..200 {
                    assert_eq!(v.borrow()[i], 0);
                }
            });

            for i in 0..100 {
                let d1 = Droppable::new(i);
                let d2 = Droppable::new(i + 100);
                hm.insert(d1, d2);
            }

            DROP_VECTOR.with(|v| {
                for i in 0..200 {
                    assert_eq!(v.borrow()[i], 1);
                }
            });

            hm
        };

        // By the way, ensure that cloning doesn't screw up the dropping.
        drop(hm.clone());

        {
            let mut half = hm.into_iter().take(50);

            DROP_VECTOR.with(|v| {
                for i in 0..200 {
                    assert_eq!(v.borrow()[i], 1);
                }
            });

            for _ in half.by_ref() {}

            DROP_VECTOR.with(|v| {
                let nk = (0..100).filter(|&i| v.borrow()[i] == 1).count();

                let nv = (0..100).filter(|&i| v.borrow()[i + 100] == 1).count();

                assert_eq!(nk, 50);
                assert_eq!(nv, 50);
            });
        };

        DROP_VECTOR.with(|v| {
            for i in 0..200 {
                assert_eq!(v.borrow()[i], 0);
            }
        });
    }

    #[test]
    fn test_empty_remove() {
        let mut m: HashMap<i32, bool> = HashMap::new();
        assert_eq!(m.remove(&0), None);
    }

    #[test]
    fn test_empty_entry() {
        let mut m: HashMap<i32, bool> = HashMap::new();
        match m.entry(0) {
            Occupied(_) => panic!(),
            Vacant(_) => {}
        }
        assert!(*m.entry(0).or_insert(true));
        assert_eq!(m.len(), 1);
    }

    #[test]
    fn test_empty_iter() {
        let mut m: HashMap<i32, bool> = HashMap::new();
        assert_eq!(m.drain().next(), None);
        assert_eq!(m.keys().next(), None);
        assert_eq!(m.values().next(), None);
        assert_eq!(m.values_mut().next(), None);
        assert_eq!(m.iter().next(), None);
        assert_eq!(m.iter_mut().next(), None);
        assert_eq!(m.len(), 0);
        assert!(m.is_empty());
        assert_eq!(m.into_iter().next(), None);
    }

    #[test]
    #[cfg_attr(miri, ignore)] // FIXME: takes too long
    fn test_lots_of_insertions() {
        let mut m = HashMap::new();

        // Try this a few times to make sure we never screw up the hashmap's
        // internal state.
        for _ in 0..10 {
            assert!(m.is_empty());

            for i in 1..1001 {
                assert!(m.insert(i, i).is_none());

                for j in 1..=i {
                    let r = m.get(&j);
                    assert_eq!(r, Some(&j));
                }

                for j in i + 1..1001 {
                    let r = m.get(&j);
                    assert_eq!(r, None);
                }
            }

            for i in 1001..2001 {
                assert!(!m.contains_key(&i));
            }

            // remove forwards
            for i in 1..1001 {
                assert!(m.remove(&i).is_some());

                for j in 1..=i {
                    assert!(!m.contains_key(&j));
                }

                for j in i + 1..1001 {
                    assert!(m.contains_key(&j));
                }
            }

            for i in 1..1001 {
                assert!(!m.contains_key(&i));
            }

            for i in 1..1001 {
                assert!(m.insert(i, i).is_none());
            }

            // remove backwards
            for i in (1..1001).rev() {
                assert!(m.remove(&i).is_some());

                for j in i..1001 {
                    assert!(!m.contains_key(&j));
                }

                for j in 1..i {
                    assert!(m.contains_key(&j));
                }
            }
        }
    }

    #[test]
    fn test_find_mut() {
        let mut m = HashMap::new();
        assert!(m.insert(1, 12).is_none());
        assert!(m.insert(2, 8).is_none());
        assert!(m.insert(5, 14).is_none());
        let new = 100;
        match m.get_mut(&5) {
            None => panic!(),
            Some(x) => *x = new,
        }
        assert_eq!(m.get(&5), Some(&new));
    }

    #[test]
    fn test_insert_overwrite() {
        let mut m = HashMap::new();
        assert!(m.insert(1, 2).is_none());
        assert_eq!(*m.get(&1).unwrap(), 2);
        assert!(!m.insert(1, 3).is_none());
        assert_eq!(*m.get(&1).unwrap(), 3);
    }

    #[test]
    fn test_insert_conflicts() {
        let mut m = HashMap::with_capacity(4);
        assert!(m.insert(1, 2).is_none());
        assert!(m.insert(5, 3).is_none());
        assert!(m.insert(9, 4).is_none());
        assert_eq!(*m.get(&9).unwrap(), 4);
        assert_eq!(*m.get(&5).unwrap(), 3);
        assert_eq!(*m.get(&1).unwrap(), 2);
    }

    #[test]
    fn test_conflict_remove() {
        let mut m = HashMap::with_capacity(4);
        assert!(m.insert(1, 2).is_none());
        assert_eq!(*m.get(&1).unwrap(), 2);
        assert!(m.insert(5, 3).is_none());
        assert_eq!(*m.get(&1).unwrap(), 2);
        assert_eq!(*m.get(&5).unwrap(), 3);
        assert!(m.insert(9, 4).is_none());
        assert_eq!(*m.get(&1).unwrap(), 2);
        assert_eq!(*m.get(&5).unwrap(), 3);
        assert_eq!(*m.get(&9).unwrap(), 4);
        assert!(m.remove(&1).is_some());
        assert_eq!(*m.get(&9).unwrap(), 4);
        assert_eq!(*m.get(&5).unwrap(), 3);
    }

    #[test]
    fn test_is_empty() {
        let mut m = HashMap::with_capacity(4);
        assert!(m.insert(1, 2).is_none());
        assert!(!m.is_empty());
        assert!(m.remove(&1).is_some());
        assert!(m.is_empty());
    }

    #[test]
    fn test_remove() {
        let mut m = HashMap::new();
        m.insert(1, 2);
        assert_eq!(m.remove(&1), Some(2));
        assert_eq!(m.remove(&1), None);
    }

    #[test]
    fn test_remove_entry() {
        let mut m = HashMap::new();
        m.insert(1, 2);
        assert_eq!(m.remove_entry(&1), Some((1, 2)));
        assert_eq!(m.remove(&1), None);
    }

    #[test]
    fn test_iterate() {
        let mut m = HashMap::with_capacity(4);
        for i in 0..32 {
            assert!(m.insert(i, i * 2).is_none());
        }
        assert_eq!(m.len(), 32);

        let mut observed: u32 = 0;

        for (k, v) in &m {
            assert_eq!(*v, *k * 2);
            observed |= 1 << *k;
        }
        assert_eq!(observed, 0xFFFF_FFFF);
    }

    #[test]
    fn test_keys() {
        let vec = vec![(1, 'a'), (2, 'b'), (3, 'c')];
        let map: HashMap<_, _> = vec.into_iter().collect();
        let keys: Vec<_> = map.keys().cloned().collect();
        assert_eq!(keys.len(), 3);
        assert!(keys.contains(&1));
        assert!(keys.contains(&2));
        assert!(keys.contains(&3));
    }

    #[test]
    fn test_values() {
        let vec = vec![(1, 'a'), (2, 'b'), (3, 'c')];
        let map: HashMap<_, _> = vec.into_iter().collect();
        let values: Vec<_> = map.values().cloned().collect();
        assert_eq!(values.len(), 3);
        assert!(values.contains(&'a'));
        assert!(values.contains(&'b'));
        assert!(values.contains(&'c'));
    }

    #[test]
    fn test_values_mut() {
        let vec = vec![(1, 1), (2, 2), (3, 3)];
        let mut map: HashMap<_, _> = vec.into_iter().collect();
        for value in map.values_mut() {
            *value = (*value) * 2
        }
        let values: Vec<_> = map.values().cloned().collect();
        assert_eq!(values.len(), 3);
        assert!(values.contains(&2));
        assert!(values.contains(&4));
        assert!(values.contains(&6));
    }

    #[test]
    fn test_find() {
        let mut m = HashMap::new();
        assert!(m.get(&1).is_none());
        m.insert(1, 2);
        match m.get(&1) {
            None => panic!(),
            Some(v) => assert_eq!(*v, 2),
        }
    }

    #[test]
    fn test_eq() {
        let mut m1 = HashMap::new();
        m1.insert(1, 2);
        m1.insert(2, 3);
        m1.insert(3, 4);

        let mut m2 = HashMap::new();
        m2.insert(1, 2);
        m2.insert(2, 3);

        assert!(m1 != m2);

        m2.insert(3, 4);

        assert_eq!(m1, m2);
    }

    #[test]
    fn test_show() {
        let mut map = HashMap::new();
        let empty: HashMap<i32, i32> = HashMap::new();

        map.insert(1, 2);
        map.insert(3, 4);

        let map_str = format!("{:?}", map);

        assert!(map_str == "{1: 2, 3: 4}" || map_str == "{3: 4, 1: 2}");
        assert_eq!(format!("{:?}", empty), "{}");
    }

    #[test]
    fn test_expand() {
        let mut m = HashMap::new();

        assert_eq!(m.len(), 0);
        assert!(m.is_empty());

        let mut i = 0;
        let old_raw_cap = m.raw_capacity();
        while old_raw_cap == m.raw_capacity() {
            m.insert(i, i);
            i += 1;
        }

        assert_eq!(m.len(), i);
        assert!(!m.is_empty());
    }

    #[test]
    fn test_behavior_resize_policy() {
        let mut m = HashMap::new();

        assert_eq!(m.len(), 0);
        assert_eq!(m.raw_capacity(), 1);
        assert!(m.is_empty());

        m.insert(0, 0);
        m.remove(&0);
        assert!(m.is_empty());
        let initial_raw_cap = m.raw_capacity();
        m.reserve(initial_raw_cap);
        let raw_cap = m.raw_capacity();

        assert_eq!(raw_cap, initial_raw_cap * 2);

        let mut i = 0;
        for _ in 0..raw_cap * 3 / 4 {
            m.insert(i, i);
            i += 1;
        }
        // three quarters full

        assert_eq!(m.len(), i);
        assert_eq!(m.raw_capacity(), raw_cap);

        for _ in 0..raw_cap / 4 {
            m.insert(i, i);
            i += 1;
        }
        // half full

        let new_raw_cap = m.raw_capacity();
        assert_eq!(new_raw_cap, raw_cap * 2);

        for _ in 0..raw_cap / 2 - 1 {
            i -= 1;
            m.remove(&i);
            assert_eq!(m.raw_capacity(), new_raw_cap);
        }
        // A little more than one quarter full.
        m.shrink_to_fit();
        assert_eq!(m.raw_capacity(), raw_cap);
        // again, a little more than half full
        for _ in 0..raw_cap / 2 {
            i -= 1;
            m.remove(&i);
        }
        m.shrink_to_fit();

        assert_eq!(m.len(), i);
        assert!(!m.is_empty());
        assert_eq!(m.raw_capacity(), initial_raw_cap);
    }

    #[test]
    fn test_reserve_shrink_to_fit() {
        let mut m = HashMap::new();
        m.insert(0, 0);
        m.remove(&0);
        assert!(m.capacity() >= m.len());
        for i in 0..128 {
            m.insert(i, i);
        }
        m.reserve(256);

        let usable_cap = m.capacity();
        for i in 128..(128 + 256) {
            m.insert(i, i);
            assert_eq!(m.capacity(), usable_cap);
        }

        for i in 100..(128 + 256) {
            assert_eq!(m.remove(&i), Some(i));
        }
        m.shrink_to_fit();

        assert_eq!(m.len(), 100);
        assert!(!m.is_empty());
        assert!(m.capacity() >= m.len());

        for i in 0..100 {
            assert_eq!(m.remove(&i), Some(i));
        }
        m.shrink_to_fit();
        m.insert(0, 0);

        assert_eq!(m.len(), 1);
        assert!(m.capacity() >= m.len());
        assert_eq!(m.remove(&0), Some(0));
    }

    #[test]
    fn test_from_iter() {
        let xs = [(1, 1), (2, 2), (2, 2), (3, 3), (4, 4), (5, 5), (6, 6)];

        let map: HashMap<_, _> = xs.iter().cloned().collect();

        for &(k, v) in &xs {
            assert_eq!(map.get(&k), Some(&v));
        }

        assert_eq!(map.iter().len(), xs.len() - 1);
    }

    #[test]
    fn test_size_hint() {
        let xs = [(1, 1), (2, 2), (3, 3), (4, 4), (5, 5), (6, 6)];

        let map: HashMap<_, _> = xs.iter().cloned().collect();

        let mut iter = map.iter();

        for _ in iter.by_ref().take(3) {}

        assert_eq!(iter.size_hint(), (3, Some(3)));
    }

    #[test]
    fn test_iter_len() {
        let xs = [(1, 1), (2, 2), (3, 3), (4, 4), (5, 5), (6, 6)];

        let map: HashMap<_, _> = xs.iter().cloned().collect();

        let mut iter = map.iter();

        for _ in iter.by_ref().take(3) {}

        assert_eq!(iter.len(), 3);
    }

    #[test]
    fn test_mut_size_hint() {
        let xs = [(1, 1), (2, 2), (3, 3), (4, 4), (5, 5), (6, 6)];

        let mut map: HashMap<_, _> = xs.iter().cloned().collect();

        let mut iter = map.iter_mut();

        for _ in iter.by_ref().take(3) {}

        assert_eq!(iter.size_hint(), (3, Some(3)));
    }

    #[test]
    fn test_iter_mut_len() {
        let xs = [(1, 1), (2, 2), (3, 3), (4, 4), (5, 5), (6, 6)];

        let mut map: HashMap<_, _> = xs.iter().cloned().collect();

        let mut iter = map.iter_mut();

        for _ in iter.by_ref().take(3) {}

        assert_eq!(iter.len(), 3);
    }

    #[test]
    fn test_index() {
        let mut map = HashMap::new();

        map.insert(1, 2);
        map.insert(2, 1);
        map.insert(3, 4);

        assert_eq!(map[&2], 1);
    }

    #[test]
    #[should_panic]
    fn test_index_nonexistent() {
        let mut map = HashMap::new();

        map.insert(1, 2);
        map.insert(2, 1);
        map.insert(3, 4);

        map[&4];
    }

    #[test]
    fn test_entry() {
        let xs = [(1, 10), (2, 20), (3, 30), (4, 40), (5, 50), (6, 60)];

        let mut map: HashMap<_, _> = xs.iter().cloned().collect();

        // Existing key (insert)
        match map.entry(1) {
            Vacant(_) => unreachable!(),
            Occupied(mut view) => {
                assert_eq!(view.get(), &10);
                assert_eq!(view.insert(100), 10);
            }
        }
        assert_eq!(map.get(&1).unwrap(), &100);
        assert_eq!(map.len(), 6);

        // Existing key (update)
        match map.entry(2) {
            Vacant(_) => unreachable!(),
            Occupied(mut view) => {
                let v = view.get_mut();
                let new_v = (*v) * 10;
                *v = new_v;
            }
        }
        assert_eq!(map.get(&2).unwrap(), &200);
        assert_eq!(map.len(), 6);

        // Existing key (take)
        match map.entry(3) {
            Vacant(_) => unreachable!(),
            Occupied(view) => {
                assert_eq!(view.remove(), 30);
            }
        }
        assert_eq!(map.get(&3), None);
        assert_eq!(map.len(), 5);

        // Inexistent key (insert)
        match map.entry(10) {
            Occupied(_) => unreachable!(),
            Vacant(view) => {
                assert_eq!(*view.insert(1000), 1000);
            }
        }
        assert_eq!(map.get(&10).unwrap(), &1000);
        assert_eq!(map.len(), 6);
    }

    #[test]
    fn test_entry_take_doesnt_corrupt() {
        #![allow(deprecated)] //rand
                              // Test for #19292
        fn check(m: &HashMap<i32, ()>) {
            for k in m.keys() {
                assert!(m.contains_key(k), "{} is in keys() but not in the map?", k);
            }
        }

        let mut m = HashMap::new();

        let mut rng = {
            let seed = [1, 2, 3, 4, 5, 6, 7, 8, 9, 10, 11, 12, 13, 14, 15, 16];
            SmallRng::from_seed(seed)
        };

        // Populate the map with some items.
        for _ in 0..50 {
            let x = rng.gen_range(-10, 10);
            m.insert(x, ());
        }

        for _ in 0..1000 {
            let x = rng.gen_range(-10, 10);
            match m.entry(x) {
                Vacant(_) => {}
                Occupied(e) => {
                    e.remove();
                }
            }

            check(&m);
        }
    }

    #[test]
    fn test_extend_ref() {
        let mut a = HashMap::new();
        a.insert(1, "one");
        let mut b = HashMap::new();
        b.insert(2, "two");
        b.insert(3, "three");

        a.extend(&b);

        assert_eq!(a.len(), 3);
        assert_eq!(a[&1], "one");
        assert_eq!(a[&2], "two");
        assert_eq!(a[&3], "three");
    }

    #[test]
    fn test_capacity_not_less_than_len() {
        let mut a = HashMap::new();
        let mut item = 0;

        for _ in 0..116 {
            a.insert(item, 0);
            item += 1;
        }

        assert!(a.capacity() > a.len());

        let free = a.capacity() - a.len();
        for _ in 0..free {
            a.insert(item, 0);
            item += 1;
        }

        assert_eq!(a.len(), a.capacity());

        // Insert at capacity should cause allocation.
        a.insert(item, 0);
        assert!(a.capacity() > a.len());
    }

    #[test]
    fn test_occupied_entry_key() {
        let mut a = HashMap::new();
        let key = "hello there";
        let value = "value goes here";
        assert!(a.is_empty());
        a.insert(key.clone(), value.clone());
        assert_eq!(a.len(), 1);
        assert_eq!(a[key], value);

        match a.entry(key.clone()) {
            Vacant(_) => panic!(),
            Occupied(e) => assert_eq!(key, *e.key()),
        }
        assert_eq!(a.len(), 1);
        assert_eq!(a[key], value);
    }

    #[test]
    fn test_vacant_entry_key() {
        let mut a = HashMap::new();
        let key = "hello there";
        let value = "value goes here";

        assert!(a.is_empty());
        match a.entry(key.clone()) {
            Occupied(_) => panic!(),
            Vacant(e) => {
                assert_eq!(key, *e.key());
                e.insert(value.clone());
            }
        }
        assert_eq!(a.len(), 1);
        assert_eq!(a[key], value);
    }

    #[test]
    fn test_occupied_entry_replace_entry_with() {
        let mut a = HashMap::new();

        let key = "a key";
        let value = "an initial value";
        let new_value = "a new value";

        let entry = a.entry(key).insert(value).replace_entry_with(|k, v| {
            assert_eq!(k, &key);
            assert_eq!(v, value);
            Some(new_value)
        });

        match entry {
            Occupied(e) => {
                assert_eq!(e.key(), &key);
                assert_eq!(e.get(), &new_value);
            }
            Vacant(_) => panic!(),
        }

        assert_eq!(a[key], new_value);
        assert_eq!(a.len(), 1);

        let entry = match a.entry(key) {
            Occupied(e) => e.replace_entry_with(|k, v| {
                assert_eq!(k, &key);
                assert_eq!(v, new_value);
                None
            }),
            Vacant(_) => panic!(),
        };

        match entry {
            Vacant(e) => assert_eq!(e.key(), &key),
            Occupied(_) => panic!(),
        }

        assert!(!a.contains_key(key));
        assert_eq!(a.len(), 0);
    }

    #[test]
    fn test_entry_and_replace_entry_with() {
        let mut a = HashMap::new();

        let key = "a key";
        let value = "an initial value";
        let new_value = "a new value";

        let entry = a.entry(key).and_replace_entry_with(|_, _| panic!());

        match entry {
            Vacant(e) => assert_eq!(e.key(), &key),
            Occupied(_) => panic!(),
        }

        a.insert(key, value);

        let entry = a.entry(key).and_replace_entry_with(|k, v| {
            assert_eq!(k, &key);
            assert_eq!(v, value);
            Some(new_value)
        });

        match entry {
            Occupied(e) => {
                assert_eq!(e.key(), &key);
                assert_eq!(e.get(), &new_value);
            }
            Vacant(_) => panic!(),
        }

        assert_eq!(a[key], new_value);
        assert_eq!(a.len(), 1);

        let entry = a.entry(key).and_replace_entry_with(|k, v| {
            assert_eq!(k, &key);
            assert_eq!(v, new_value);
            None
        });

        match entry {
            Vacant(e) => assert_eq!(e.key(), &key),
            Occupied(_) => panic!(),
        }

        assert!(!a.contains_key(key));
        assert_eq!(a.len(), 0);
    }

    #[test]
    fn test_raw_occupied_entry_replace_entry_with() {
        let mut a = HashMap::new();

        let key = "a key";
        let value = "an initial value";
        let new_value = "a new value";

        let entry = a
            .raw_entry_mut()
            .from_key(&key)
            .insert(key, value)
            .replace_entry_with(|k, v| {
                assert_eq!(k, &key);
                assert_eq!(v, value);
                Some(new_value)
            });

        match entry {
            RawEntryMut::Occupied(e) => {
                assert_eq!(e.key(), &key);
                assert_eq!(e.get(), &new_value);
            }
            RawEntryMut::Vacant(_) => panic!(),
        }

        assert_eq!(a[key], new_value);
        assert_eq!(a.len(), 1);

        let entry = match a.raw_entry_mut().from_key(&key) {
            RawEntryMut::Occupied(e) => e.replace_entry_with(|k, v| {
                assert_eq!(k, &key);
                assert_eq!(v, new_value);
                None
            }),
            RawEntryMut::Vacant(_) => panic!(),
        };

        match entry {
            RawEntryMut::Vacant(_) => {}
            RawEntryMut::Occupied(_) => panic!(),
        }

        assert!(!a.contains_key(key));
        assert_eq!(a.len(), 0);
    }

    #[test]
    fn test_raw_entry_and_replace_entry_with() {
        let mut a = HashMap::new();

        let key = "a key";
        let value = "an initial value";
        let new_value = "a new value";

        let entry = a
            .raw_entry_mut()
            .from_key(&key)
            .and_replace_entry_with(|_, _| panic!());

        match entry {
            RawEntryMut::Vacant(_) => {}
            RawEntryMut::Occupied(_) => panic!(),
        }

        a.insert(key, value);

        let entry = a
            .raw_entry_mut()
            .from_key(&key)
            .and_replace_entry_with(|k, v| {
                assert_eq!(k, &key);
                assert_eq!(v, value);
                Some(new_value)
            });

        match entry {
            RawEntryMut::Occupied(e) => {
                assert_eq!(e.key(), &key);
                assert_eq!(e.get(), &new_value);
            }
            RawEntryMut::Vacant(_) => panic!(),
        }

        assert_eq!(a[key], new_value);
        assert_eq!(a.len(), 1);

        let entry = a
            .raw_entry_mut()
            .from_key(&key)
            .and_replace_entry_with(|k, v| {
                assert_eq!(k, &key);
                assert_eq!(v, new_value);
                None
            });

        match entry {
            RawEntryMut::Vacant(_) => {}
            RawEntryMut::Occupied(_) => panic!(),
        }

        assert!(!a.contains_key(key));
        assert_eq!(a.len(), 0);
    }

    #[test]
    fn test_replace_entry_with_doesnt_corrupt() {
        #![allow(deprecated)] //rand
                              // Test for #19292
        fn check(m: &HashMap<i32, ()>) {
            for k in m.keys() {
                assert!(m.contains_key(k), "{} is in keys() but not in the map?", k);
            }
        }

        let mut m = HashMap::new();

        let mut rng = {
            let seed = [1, 2, 3, 4, 5, 6, 7, 8, 9, 10, 11, 12, 13, 14, 15, 16];
            SmallRng::from_seed(seed)
        };

        // Populate the map with some items.
        for _ in 0..50 {
            let x = rng.gen_range(-10, 10);
            m.insert(x, ());
        }

        for _ in 0..1000 {
            let x = rng.gen_range(-10, 10);
            m.entry(x).and_replace_entry_with(|_, _| None);
            check(&m);
        }
    }

    #[test]
    fn test_retain() {
        let mut map: HashMap<i32, i32> = (0..100).map(|x| (x, x * 10)).collect();

        map.retain(|&k, _| k % 2 == 0);
        assert_eq!(map.len(), 50);
        assert_eq!(map[&2], 20);
        assert_eq!(map[&4], 40);
        assert_eq!(map[&6], 60);
    }

    #[test]
    fn test_drain_filter() {
        {
            let mut map: HashMap<i32, i32> = (0..8).map(|x| (x, x * 10)).collect();
            let drained = map.drain_filter(|&k, _| k % 2 == 0);
            let mut out = drained.collect::<Vec<_>>();
            out.sort_unstable();
            assert_eq!(vec![(0, 0), (2, 20), (4, 40), (6, 60)], out);
            assert_eq!(map.len(), 4);
        }
        {
            let mut map: HashMap<i32, i32> = (0..8).map(|x| (x, x * 10)).collect();
            drop(map.drain_filter(|&k, _| k % 2 == 0));
            assert_eq!(map.len(), 4);
        }
    }

    #[test]
    #[cfg_attr(miri, ignore)] // FIXME: no OOM signalling (https://github.com/rust-lang/miri/issues/613)
    fn test_try_reserve() {
        let mut empty_bytes: HashMap<u8, u8> = HashMap::new();

        const MAX_USIZE: usize = usize::MAX;

        if let Err(CapacityOverflow) = empty_bytes.try_reserve(MAX_USIZE) {
        } else {
            panic!("usize::MAX should trigger an overflow!");
        }

        if let Err(AllocError { .. }) = empty_bytes.try_reserve(MAX_USIZE / 8) {
        } else {
            // This may succeed if there is enough free memory. Attempt to
            // allocate a second hashmap to ensure the allocation will fail.
            let mut empty_bytes2: HashMap<u8, u8> = HashMap::new();
            if let Err(AllocError { .. }) = empty_bytes2.try_reserve(MAX_USIZE / 8) {
            } else {
                panic!("usize::MAX / 8 should trigger an OOM!");
            }
        }
    }

    #[test]
    fn test_raw_entry() {
        use super::RawEntryMut::{Occupied, Vacant};

        let xs = [(1i32, 10i32), (2, 20), (3, 30), (4, 40), (5, 50), (6, 60)];

        let mut map: HashMap<_, _> = xs.iter().cloned().collect();

        let compute_hash = |map: &HashMap<i32, i32>, k: i32| -> u64 {
            use core::hash::{BuildHasher, Hash, Hasher};

            let mut hasher = map.hasher().build_hasher();
            k.hash(&mut hasher);
            hasher.finish()
        };

        // Existing key (insert)
        match map.raw_entry_mut().from_key(&1) {
            Vacant(_) => unreachable!(),
            Occupied(mut view) => {
                assert_eq!(view.get(), &10);
                assert_eq!(view.insert(100), 10);
            }
        }
        let hash1 = compute_hash(&map, 1);
        assert_eq!(map.raw_entry().from_key(&1).unwrap(), (&1, &100));
        assert_eq!(
            map.raw_entry().from_hash(hash1, |k| *k == 1).unwrap(),
            (&1, &100)
        );
        assert_eq!(
            map.raw_entry().from_key_hashed_nocheck(hash1, &1).unwrap(),
            (&1, &100)
        );
        assert_eq!(map.len(), 6);

        // Existing key (update)
        match map.raw_entry_mut().from_key(&2) {
            Vacant(_) => unreachable!(),
            Occupied(mut view) => {
                let v = view.get_mut();
                let new_v = (*v) * 10;
                *v = new_v;
            }
        }
        let hash2 = compute_hash(&map, 2);
        assert_eq!(map.raw_entry().from_key(&2).unwrap(), (&2, &200));
        assert_eq!(
            map.raw_entry().from_hash(hash2, |k| *k == 2).unwrap(),
            (&2, &200)
        );
        assert_eq!(
            map.raw_entry().from_key_hashed_nocheck(hash2, &2).unwrap(),
            (&2, &200)
        );
        assert_eq!(map.len(), 6);

        // Existing key (take)
        let hash3 = compute_hash(&map, 3);
        match map.raw_entry_mut().from_key_hashed_nocheck(hash3, &3) {
            Vacant(_) => unreachable!(),
            Occupied(view) => {
                assert_eq!(view.remove_entry(), (3, 30));
            }
        }
        assert_eq!(map.raw_entry().from_key(&3), None);
        assert_eq!(map.raw_entry().from_hash(hash3, |k| *k == 3), None);
        assert_eq!(map.raw_entry().from_key_hashed_nocheck(hash3, &3), None);
        assert_eq!(map.len(), 5);

        // Nonexistent key (insert)
        match map.raw_entry_mut().from_key(&10) {
            Occupied(_) => unreachable!(),
            Vacant(view) => {
                assert_eq!(view.insert(10, 1000), (&mut 10, &mut 1000));
            }
        }
        assert_eq!(map.raw_entry().from_key(&10).unwrap(), (&10, &1000));
        assert_eq!(map.len(), 6);

        // Ensure all lookup methods produce equivalent results.
        for k in 0..12 {
            let hash = compute_hash(&map, k);
            let v = map.get(&k).cloned();
            let kv = v.as_ref().map(|v| (&k, v));

            assert_eq!(map.raw_entry().from_key(&k), kv);
            assert_eq!(map.raw_entry().from_hash(hash, |q| *q == k), kv);
            assert_eq!(map.raw_entry().from_key_hashed_nocheck(hash, &k), kv);

            match map.raw_entry_mut().from_key(&k) {
                Occupied(mut o) => assert_eq!(Some(o.get_key_value()), kv),
                Vacant(_) => assert_eq!(v, None),
            }
            match map.raw_entry_mut().from_key_hashed_nocheck(hash, &k) {
                Occupied(mut o) => assert_eq!(Some(o.get_key_value()), kv),
                Vacant(_) => assert_eq!(v, None),
            }
            match map.raw_entry_mut().from_hash(hash, |q| *q == k) {
                Occupied(mut o) => assert_eq!(Some(o.get_key_value()), kv),
                Vacant(_) => assert_eq!(v, None),
            }
        }
    }

    #[test]
    fn test_key_without_hash_impl() {
        #[derive(Debug)]
        struct IntWrapper(u64);

        let mut m: HashMap<IntWrapper, (), ()> = HashMap::default();
        {
            assert!(m.raw_entry().from_hash(0, |k| k.0 == 0).is_none());
        }
        {
            let vacant_entry = match m.raw_entry_mut().from_hash(0, |k| k.0 == 0) {
                RawEntryMut::Occupied(..) => panic!("Found entry for key 0"),
                RawEntryMut::Vacant(e) => e,
            };
            vacant_entry.insert_with_hasher(0, IntWrapper(0), (), |k| k.0);
        }
        {
            assert!(m.raw_entry().from_hash(0, |k| k.0 == 0).is_some());
            assert!(m.raw_entry().from_hash(1, |k| k.0 == 1).is_none());
            assert!(m.raw_entry().from_hash(2, |k| k.0 == 2).is_none());
        }
        {
            let vacant_entry = match m.raw_entry_mut().from_hash(1, |k| k.0 == 1) {
                RawEntryMut::Occupied(..) => panic!("Found entry for key 1"),
                RawEntryMut::Vacant(e) => e,
            };
            vacant_entry.insert_with_hasher(1, IntWrapper(1), (), |k| k.0);
        }
        {
            assert!(m.raw_entry().from_hash(0, |k| k.0 == 0).is_some());
            assert!(m.raw_entry().from_hash(1, |k| k.0 == 1).is_some());
            assert!(m.raw_entry().from_hash(2, |k| k.0 == 2).is_none());
        }
        {
            let occupied_entry = match m.raw_entry_mut().from_hash(0, |k| k.0 == 0) {
                RawEntryMut::Occupied(e) => e,
                RawEntryMut::Vacant(..) => panic!("Couldn't find entry for key 0"),
            };
            occupied_entry.remove();
        }
        assert!(m.raw_entry().from_hash(0, |k| k.0 == 0).is_none());
        assert!(m.raw_entry().from_hash(1, |k| k.0 == 1).is_some());
        assert!(m.raw_entry().from_hash(2, |k| k.0 == 2).is_none());
    }

    #[test]
    #[cfg(feature = "raw")]
    fn test_into_iter_refresh() {
        use core::hash::{BuildHasher, Hash, Hasher};

        #[cfg(miri)]
        const N: usize = 32;
        #[cfg(not(miri))]
        const N: usize = 128;

        let mut rng = rand::thread_rng();
        for n in 0..N {
            let mut m = HashMap::new();
            for i in 0..n {
                assert!(m.insert(i, 2 * i).is_none());
            }
            let hasher = m.hasher().clone();

            let mut it = unsafe { m.table.iter() };
            assert_eq!(it.len(), n);

            let mut i = 0;
            let mut left = n;
            let mut removed = Vec::new();
            loop {
                // occasionally remove some elements
                if i < n && rng.gen_bool(0.1) {
                    let mut hsh = hasher.build_hasher();
                    i.hash(&mut hsh);
                    let hash = hsh.finish();

                    unsafe {
                        let e = m.table.find(hash, |q| q.0.eq(&i));
                        if let Some(e) = e {
                            it.reflect_remove(&e);
                            let t = m.table.remove(e);
                            removed.push(t);
                            left -= 1;
                        } else {
                            assert!(removed.contains(&(i, 2 * i)), "{} not in {:?}", i, removed);
                            let e = m
                                .table
                                .insert(hash, (i, 2 * i), super::make_hasher(&hasher));
                            it.reflect_insert(&e);
                            if let Some(p) = removed.iter().position(|e| e == &(i, 2 * i)) {
                                removed.swap_remove(p);
                            }
                            left += 1;
                        }
                    }
                }

                let e = it.next();
                if e.is_none() {
                    break;
                }
                assert!(i < n);
                let t = unsafe { e.unwrap().as_ref() };
                assert!(!removed.contains(t));
                let (k, v) = t;
                assert_eq!(*v, 2 * k);
                i += 1;
            }
            assert!(i <= n);

            // just for safety:
            assert_eq!(m.table.len(), left);
        }
    }

    #[test]
    fn test_const_with_hasher() {
        use core::hash::BuildHasher;
        use std::borrow::ToOwned;
        use std::collections::hash_map::DefaultHasher;

        #[derive(Clone)]
        struct MyHasher;
        impl BuildHasher for MyHasher {
            type Hasher = DefaultHasher;

            fn build_hasher(&self) -> DefaultHasher {
                DefaultHasher::new()
            }
        }

        const EMPTY_MAP: HashMap<u32, std::string::String, MyHasher> =
            HashMap::with_hasher(MyHasher);

        let mut map = EMPTY_MAP.clone();
        map.insert(17, "seventeen".to_owned());
        assert_eq!("seventeen", map[&17]);
    }
}

#[cfg(feature = "rayon")]
/// [rayon]-based parallel iterator types for hash maps.
/// You will rarely need to interact with it directly unless you have need
/// to name one of the iterator types.
///
/// [rayon]: https://docs.rs/rayon/1.0/rayon
pub mod rayon {
    pub use crate::external_trait_impls::rayon::map::*;
}<|MERGE_RESOLUTION|>--- conflicted
+++ resolved
@@ -195,18 +195,9 @@
     }
 }
 
-<<<<<<< HEAD
 #[inline]
 pub(crate) fn entry_hash<K: AutoHash, V>(&(ref key, _): &(K, V)) -> u64 {
     key.get_hash()
-=======
-/// Ensures that a single closure type across uses of this which, in turn prevents multiple
-/// instances of any functions like RawTable::reserve from being generated
-#[cfg_attr(feature = "inline-more", inline)]
-pub(crate) fn make_hasher<K: Hash, V>(
-    hash_builder: &impl BuildHasher,
-) -> impl Fn(&(K, V)) -> u64 + '_ {
-    move |val| make_hash(hash_builder, &val.0)
 }
 
 /// Ensures that a single closure type across uses of this which, in turn prevents multiple
@@ -229,14 +220,6 @@
     Q: ?Sized + Eq,
 {
     move |x| k.eq(x.borrow())
-}
-
-#[cfg_attr(feature = "inline-more", inline)]
-pub(crate) fn make_hash<K: Hash + ?Sized>(hash_builder: &impl BuildHasher, val: &K) -> u64 {
-    let mut state = hash_builder.build_hasher();
-    val.hash(&mut state);
-    state.finish()
->>>>>>> 8bee6b8a
 }
 
 impl<K, V> AutoHashMap<K, V> {
@@ -604,12 +587,7 @@
     /// ```
     #[cfg_attr(feature = "inline-more", inline)]
     pub fn reserve(&mut self, additional: usize) {
-<<<<<<< HEAD
         self.table.reserve(additional, entry_hash);
-=======
-        self.table
-            .reserve(additional, make_hasher(&self.hash_builder));
->>>>>>> 8bee6b8a
     }
 
     /// Tries to reserve capacity for at least `additional` more elements to be inserted
@@ -630,12 +608,7 @@
     /// ```
     #[cfg_attr(feature = "inline-more", inline)]
     pub fn try_reserve(&mut self, additional: usize) -> Result<(), TryReserveError> {
-<<<<<<< HEAD
         self.table.try_reserve(additional, entry_hash)
-=======
-        self.table
-            .try_reserve(additional, make_hasher(&self.hash_builder))
->>>>>>> 8bee6b8a
     }
 
     /// Shrinks the capacity of the map as much as possible. It will drop
@@ -656,11 +629,7 @@
     /// ```
     #[cfg_attr(feature = "inline-more", inline)]
     pub fn shrink_to_fit(&mut self) {
-<<<<<<< HEAD
         self.table.shrink_to(0, entry_hash);
-=======
-        self.table.shrink_to(0, make_hasher(&self.hash_builder));
->>>>>>> 8bee6b8a
     }
 
     /// Shrinks the capacity of the map with a lower limit. It will drop
@@ -688,12 +657,7 @@
     /// ```
     #[cfg_attr(feature = "inline-more", inline)]
     pub fn shrink_to(&mut self, min_capacity: usize) {
-<<<<<<< HEAD
         self.table.shrink_to(min_capacity, entry_hash);
-=======
-        self.table
-            .shrink_to(min_capacity, make_hasher(&self.hash_builder));
->>>>>>> 8bee6b8a
     }
 
     /// Gets the given key's corresponding entry in the map for in-place manipulation.
@@ -716,15 +680,9 @@
     /// assert_eq!(letters.get(&'y'), None);
     /// ```
     #[cfg_attr(feature = "inline-more", inline)]
-<<<<<<< HEAD
     pub fn entry(&mut self, key: K) -> Entry<'_, K, V> {
         let hash = key.get_hash();
-        if let Some(elem) = self.table.find(hash, |q| q.0.eq(&key)) {
-=======
-    pub fn entry(&mut self, key: K) -> Entry<'_, K, V, S> {
-        let hash = make_hash(&self.hash_builder, &key);
         if let Some(elem) = self.table.find(hash, equivalent_key(&key)) {
->>>>>>> 8bee6b8a
             Entry::Occupied(OccupiedEntry {
                 hash,
                 key: Some(key),
@@ -798,16 +756,8 @@
         Q: AutoHash + Eq,
     {
         // Avoid `Option::map` because it bloats LLVM IR.
-<<<<<<< HEAD
-        match self.table.find(k.get_hash(), |x| k.eq(x.0.borrow())) {
-            Some(item) => unsafe {
-                let &(ref key, ref value) = item.as_ref();
-                Some((key, value))
-            },
-=======
         match self.get_inner(k) {
             Some(&(ref key, ref value)) => Some((key, value)),
->>>>>>> 8bee6b8a
             None => None,
         }
     }
@@ -816,10 +766,9 @@
     fn get_inner<Q: ?Sized>(&self, k: &Q) -> Option<&(K, V)>
     where
         K: Borrow<Q>,
-        Q: Hash + Eq,
+        Q: AutoHash + Eq,
     {
-        let hash = make_hash(&self.hash_builder, k);
-        self.table.get(hash, equivalent_key(k))
+        self.table.get(k.get_hash(), equivalent_key(k))
     }
 
     /// Returns the key-value pair corresponding to the supplied key, with a mutable reference to value.
@@ -852,16 +801,8 @@
         Q: AutoHash + Eq,
     {
         // Avoid `Option::map` because it bloats LLVM IR.
-<<<<<<< HEAD
-        match self.table.find(k.get_hash(), |x| k.eq(x.0.borrow())) {
-            Some(item) => unsafe {
-                let &mut (ref key, ref mut value) = item.as_mut();
-                Some((key, value))
-            },
-=======
         match self.get_inner_mut(k) {
             Some(&mut (ref key, ref mut value)) => Some((key, value)),
->>>>>>> 8bee6b8a
             None => None,
         }
     }
@@ -922,13 +863,8 @@
         Q: AutoHash + Eq,
     {
         // Avoid `Option::map` because it bloats LLVM IR.
-<<<<<<< HEAD
-        match self.table.find(k.get_hash(), |x| k.eq(x.0.borrow())) {
-            Some(item) => Some(unsafe { &mut item.as_mut().1 }),
-=======
         match self.get_inner_mut(k) {
             Some(&mut (_, ref mut v)) => Some(v),
->>>>>>> 8bee6b8a
             None => None,
         }
     }
@@ -937,10 +873,9 @@
     fn get_inner_mut<Q: ?Sized>(&mut self, k: &Q) -> Option<&mut (K, V)>
     where
         K: Borrow<Q>,
-        Q: Hash + Eq,
+        Q: AutoHash + Eq,
     {
-        let hash = make_hash(&self.hash_builder, k);
-        self.table.get_mut(hash, equivalent_key(k))
+        self.table.get_mut(k.get_hash(), equivalent_key(k))
     }
 
     /// Inserts a key-value pair into the map.
@@ -970,24 +905,12 @@
     /// ```
     #[cfg_attr(feature = "inline-more", inline)]
     pub fn insert(&mut self, k: K, v: V) -> Option<V> {
-<<<<<<< HEAD
-        unsafe {
-            let hash = k.get_hash();
-            if let Some(item) = self.table.find(hash, |x| k.eq(&x.0)) {
-                Some(mem::replace(&mut item.as_mut().1, v))
-            } else {
-                self.table.insert(hash, (k, v), entry_hash);
-                None
-            }
-=======
-        let hash = make_hash(&self.hash_builder, &k);
+        let hash = k.get_hash();
         if let Some((_, item)) = self.table.get_mut(hash, equivalent_key(&k)) {
             Some(mem::replace(item, v))
         } else {
-            self.table
-                .insert(hash, (k, v), make_hasher(&self.hash_builder));
+            self.table.insert(hash, (k, v), entry_hash);
             None
->>>>>>> 8bee6b8a
         }
     }
 
@@ -1050,18 +973,8 @@
         K: Borrow<Q>,
         Q: AutoHash + Eq,
     {
-<<<<<<< HEAD
-        unsafe {
-            if let Some(item) = self.table.find(k.get_hash(), |x| k.eq(x.0.borrow())) {
-                Some(self.table.remove(item))
-            } else {
-                None
-            }
-        }
-=======
-        let hash = make_hash(&self.hash_builder, &k);
+        let hash = k.get_hash();
         self.table.remove_entry(hash, equivalent_key(k))
->>>>>>> 8bee6b8a
     }
 }
 
@@ -1917,14 +1830,7 @@
     where
         K: AutoHash,
     {
-<<<<<<< HEAD
         self.insert_with_hasher(hash, key, value, K::get_hash)
-=======
-        let &mut (ref mut k, ref mut v) =
-            self.table
-                .insert_entry(hash, (key, value), make_hasher(self.hash_builder));
-        (k, v)
->>>>>>> 8bee6b8a
     }
 
     /// Set the value of an entry with a custom hasher function.
@@ -1950,18 +1856,7 @@
     where
         K: AutoHash,
     {
-<<<<<<< HEAD
         let elem = self.table.insert(key.get_hash(), (key, value), entry_hash);
-=======
-        let mut hasher = self.hash_builder.build_hasher();
-        key.hash(&mut hasher);
-
-        let elem = self.table.insert(
-            hasher.finish(),
-            (key, value),
-            make_hasher(self.hash_builder),
-        );
->>>>>>> 8bee6b8a
         RawOccupiedEntryMut {
             elem,
             table: self.table,
@@ -2935,18 +2830,13 @@
     where
         K: AutoHash,
     {
-<<<<<<< HEAD
-        let bucket = self.table.table.insert(self.hash, (self.key, value), entry_hash);
-        unsafe { &mut bucket.as_mut().1 }
-=======
         let table = &mut self.table.table;
         let entry = table.insert_entry(
             self.hash,
             (self.key, value),
-            make_hasher(&self.table.hash_builder),
+            entry_hash,
         );
         &mut entry.1
->>>>>>> 8bee6b8a
     }
 
     #[cfg_attr(feature = "inline-more", inline)]
@@ -2954,15 +2844,7 @@
     where
         K: AutoHash,
     {
-<<<<<<< HEAD
         let elem = self.table.table.insert(self.hash, (self.key, value), entry_hash);
-=======
-        let elem = self.table.table.insert(
-            self.hash,
-            (self.key, value),
-            make_hasher(&self.table.hash_builder),
-        );
->>>>>>> 8bee6b8a
         OccupiedEntry {
             hash: self.hash,
             key: None,
